--- conflicted
+++ resolved
@@ -228,37 +228,6 @@
 }
 
 
-<<<<<<< HEAD
-void
-MSPModel_Remote::initialize() {
-    myGeometryBuilder = JPS_GeometryBuilder_Create();
-    myAreasBuilder = JPS_AreasBuilder_Create();
-
-#ifdef DEBUG
-    std::ofstream geometryDumpFile;
-    geometryDumpFile.open("geometry.txt");
-#endif
-
-	for (const MSEdge* const edge : (myNet->getEdgeControl()).getEdges()) {
-        const MSLane* lane = getSidewalk<MSEdge, MSLane>(edge);
-        if (lane) {
-            PositionVector shape = lane->getShape();
-
-            // Apparently CGAL expects polygons to be oriented CCW.
-            if (shape.isClockwiseOriented()) {
-                shape = shape.reverse();
-            }
-            assert(!shape.isClockwiseOriented());
-
-            /* The code below is in theory more robust as there would be a guarantee that
-               the shape is CCW-oriented. However at the moment the sort algorithm doesn't
-               work for non-convex polygons.
-               PositionVector shape = lane->getShape();
-               shape.sortAsPolyCWByAngle();
-               shape = shape.reverse();
-               assert(!shape.isClockwiseOriented());
-            */
-=======
 MSLane* 
 MSPModel_Remote::getPedestrianLane(MSEdge* edge) {
     for (MSLane* lane : edge->getLanes()) {
@@ -323,7 +292,6 @@
     for (const MSEdge* nextEdge : getAdjacentEdgesOfEdge(edge)) {
         if ((nextEdge->getFunction() == SumoXMLEdgeFunc::WALKINGAREA) && 
             (std::count(adjacentEdgesOfJunction.begin(), adjacentEdgesOfJunction.end(), edge))) {
->>>>>>> ede852e7
             
             MSEdgeVector walkingAreOutgoing = nextEdge->getSuccessors();
             if (std::count(walkingAreOutgoing.begin(), walkingAreOutgoing.end(), otherEdge)) {
@@ -343,16 +311,6 @@
         coordinateArraySequence->add(geos::geom::Coordinate(p.x(), p.y()));
     }
 
-<<<<<<< HEAD
-            if (edge->isWalkingArea()) {
-                if (shape.area() == 0.0) {
-                    continue;
-                }
-
-                for (const Position& position : shape) {
-                    lanePolygonCoordinates.push_back(position.x());
-                    lanePolygonCoordinates.push_back(position.y());
-=======
     // In the new C++ API, the parent class CoordinateSequence has an add method and this conversion won't
     // be necessary anymore. The underlying sequence will be destroyed at the end of scope.
     std::unique_ptr<geos::geom::CoordinateSequence> coordinateSequence(coordinateArraySequence);
@@ -432,7 +390,6 @@
                             }
                         }
                     }
->>>>>>> ede852e7
                 }
             }
         }
@@ -610,21 +567,12 @@
     myJPSAreas = JPS_AreasBuilder_Build(myJPSAreasBuilder, nullptr);
 
     JPS_VelocityModelBuilder modelBuilder = JPS_VelocityModelBuilder_Create(8.0, 0.1, 5.0, 0.02);
-<<<<<<< HEAD
-    myParameterProfileId = 1;
-    double initial_speed = 1.0; // stage->getMaxSpeed(person);
-    double pedestrian_radius = 1.0;
-    JPS_VelocityModelBuilder_AddParameterProfile(modelBuilder, myParameterProfileId, 1.0, 0.5, initial_speed, pedestrian_radius);
-    myModel = JPS_VelocityModelBuilder_Build(modelBuilder, &message);
-    if (myModel == nullptr) {
-=======
     myJPSParameterProfileId = 1;
     double initial_speed = 1.0; // stage->getMaxSpeed(person);
     double pedestrian_radius = 0.5; // 1.0 yields bad pedestrian behavior...
     JPS_VelocityModelBuilder_AddParameterProfile(modelBuilder, myJPSParameterProfileId, 1.0, 0.5, initial_speed, pedestrian_radius);
     myJPSModel = JPS_VelocityModelBuilder_Build(modelBuilder, &message);
     if (myJPSModel == nullptr) {
->>>>>>> ede852e7
         std::ostringstream oss;
         oss << "Error while creating the pedestrian model: " << JPS_ErrorMessage_GetMessage(message);
         WRITE_ERROR(oss.str());
