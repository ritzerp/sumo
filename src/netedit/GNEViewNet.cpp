/****************************************************************************/
// Eclipse SUMO, Simulation of Urban MObility; see https://eclipse.org/sumo
// Copyright (C) 2001-2018 German Aerospace Center (DLR) and others.
// This program and the accompanying materials
// are made available under the terms of the Eclipse Public License v2.0
// which accompanies this distribution, and is available at
// http://www.eclipse.org/legal/epl-v20.html
// SPDX-License-Identifier: EPL-2.0
/****************************************************************************/
/// @file    GNEViewNet.cpp
/// @author  Jakob Erdmann
/// @author  Pablo Alvarez Lopez
/// @date    Feb 2011
/// @version $Id$
///
// A view on the network being edited (adapted from GUIViewTraffic)
/****************************************************************************/


// ===========================================================================
// included modules
// ===========================================================================
#include <netedit/additionals/GNEPOI.h>
#include <netedit/additionals/GNEPoly.h>
#include <netedit/additionals/GNETAZ.h>
#include <netedit/frames/GNEAdditionalFrame.h>
#include <netedit/frames/GNEConnectorFrame.h>
#include <netedit/frames/GNECrossingFrame.h>
#include <netedit/frames/GNEDeleteFrame.h>
#include <netedit/frames/GNEInspectorFrame.h>
#include <netedit/frames/GNEPolygonFrame.h>
#include <netedit/frames/GNEProhibitionFrame.h>
#include <netedit/frames/GNESelectorFrame.h>
#include <netedit/frames/GNETAZFrame.h>
#include <netedit/frames/GNETLSEditorFrame.h>
#include <netedit/frames/GNECreateEdgeFrame.h>
#include <netedit/netelements/GNEConnection.h>
#include <netedit/netelements/GNECrossing.h>
#include <netedit/netelements/GNEEdge.h>
#include <netedit/netelements/GNEJunction.h>
#include <netedit/netelements/GNELane.h>
#include <utils/gui/cursors/GUICursorSubSys.h>
#include <utils/gui/div/GLHelper.h>
#include <utils/gui/div/GUIDesigns.h>
#include <utils/gui/globjects/GUIGLObjectPopupMenu.h>
#include <utils/gui/globjects/GUIGlObjectStorage.h>
#include <utils/gui/images/GUIIconSubSys.h>
#include <utils/gui/images/GUITextureSubSys.h>
#include <utils/gui/settings/GUICompleteSchemeStorage.h>
#include <utils/gui/windows/GUIAppEnum.h>
#include <utils/gui/windows/GUIDanielPerspectiveChanger.h>
#include <utils/gui/windows/GUIDialog_ViewSettings.h>
#include <utils/gui/windows/GUIMainWindow.h>
#include <utils/options/OptionsCont.h>

#include "GNENet.h"
#include "GNEUndoList.h"
#include "GNEViewNet.h"
#include "GNEViewParent.h"


// ===========================================================================
// FOX callback mapping
// ===========================================================================

FXDEFMAP(GNEViewNet) GNEViewNetMap[] = {
    // Super Modes
    FXMAPFUNC(SEL_COMMAND, MID_GNE_SETSUPERMODE_NETWORK,            GNEViewNet::onCmdSetSupermode),
    FXMAPFUNC(SEL_COMMAND, MID_GNE_SETSUPERMODE_DEMAND,             GNEViewNet::onCmdSetSupermode),
    // Network Modes
    FXMAPFUNC(SEL_COMMAND, MID_GNE_SETMODE_CREATE_EDGE,             GNEViewNet::onCmdSetNetworkMode),
    FXMAPFUNC(SEL_COMMAND, MID_GNE_SETMODE_MOVE,                    GNEViewNet::onCmdSetNetworkMode),
    FXMAPFUNC(SEL_COMMAND, MID_GNE_SETMODE_DELETE,                  GNEViewNet::onCmdSetNetworkMode),
    FXMAPFUNC(SEL_COMMAND, MID_GNE_SETMODE_INSPECT,                 GNEViewNet::onCmdSetNetworkMode),
    FXMAPFUNC(SEL_COMMAND, MID_GNE_SETMODE_SELECT,                  GNEViewNet::onCmdSetNetworkMode),
    FXMAPFUNC(SEL_COMMAND, MID_GNE_SETMODE_CONNECT,                 GNEViewNet::onCmdSetNetworkMode),
    FXMAPFUNC(SEL_COMMAND, MID_GNE_SETMODE_TLS,                     GNEViewNet::onCmdSetNetworkMode),
    FXMAPFUNC(SEL_COMMAND, MID_GNE_SETMODE_ADDITIONAL,              GNEViewNet::onCmdSetNetworkMode),
    FXMAPFUNC(SEL_COMMAND, MID_GNE_SETMODE_CROSSING,                GNEViewNet::onCmdSetNetworkMode),
    FXMAPFUNC(SEL_COMMAND, MID_GNE_SETMODE_TAZ,                     GNEViewNet::onCmdSetNetworkMode),
    FXMAPFUNC(SEL_COMMAND, MID_GNE_SETMODE_POLYGON,                 GNEViewNet::onCmdSetNetworkMode),
    FXMAPFUNC(SEL_COMMAND, MID_GNE_SETMODE_PROHIBITION,             GNEViewNet::onCmdSetNetworkMode),
    // Demand Modes
    FXMAPFUNC(SEL_COMMAND, MID_GNE_SETMODE_ROUTES,                  GNEViewNet::onCmdSetDemandMode),
    // Viewnet
    FXMAPFUNC(SEL_COMMAND, MID_GNE_VIEWNET_SHOW_CONNECTIONS,        GNEViewNet::onCmdToogleShowConnection),
    FXMAPFUNC(SEL_COMMAND, MID_GNE_VIEWNET_SELECT_EDGES,            GNEViewNet::onCmdToogleSelectEdges),
    FXMAPFUNC(SEL_COMMAND, MID_GNE_VIEWNET_SHOW_BUBBLES,            GNEViewNet::onCmdToogleShowBubbles),
    FXMAPFUNC(SEL_COMMAND, MID_GNE_VIEWNET_MOVE_ELEVATION,          GNEViewNet::onCmdToogleMoveElevation),
    FXMAPFUNC(SEL_COMMAND, MID_GNE_VIEWNET_SHOW_GRID,               GNEViewNet::onCmdShowGrid),
    // select elements
    FXMAPFUNC(SEL_COMMAND, MID_ADDSELECT,                           GNEViewNet::onCmdAddSelected),
    FXMAPFUNC(SEL_COMMAND, MID_REMOVESELECT,                        GNEViewNet::onCmdRemoveSelected),
    // Junctions
    FXMAPFUNC(SEL_COMMAND, MID_GNE_JUNCTION_EDIT_SHAPE,             GNEViewNet::onCmdEditJunctionShape),
    FXMAPFUNC(SEL_COMMAND, MID_GNE_JUNCTION_RESET_SHAPE,            GNEViewNet::onCmdResetJunctionShape),
    FXMAPFUNC(SEL_COMMAND, MID_GNE_JUNCTION_REPLACE,                GNEViewNet::onCmdReplaceJunction),
    FXMAPFUNC(SEL_COMMAND, MID_GNE_JUNCTION_SPLIT,                  GNEViewNet::onCmdSplitJunction),
    FXMAPFUNC(SEL_COMMAND, MID_GNE_JUNCTION_CLEAR_CONNECTIONS,      GNEViewNet::onCmdClearConnections),
    FXMAPFUNC(SEL_COMMAND, MID_GNE_JUNCTION_RESET_CONNECTIONS,      GNEViewNet::onCmdResetConnections),
    // Connections
    FXMAPFUNC(SEL_COMMAND, MID_GNE_CONNECTION_EDIT_SHAPE,           GNEViewNet::onCmdEditConnectionShape),
    // Crossings
    FXMAPFUNC(SEL_COMMAND, MID_GNE_CROSSING_EDIT_SHAPE,             GNEViewNet::onCmdEditCrossingShape),
    // Edges
    FXMAPFUNC(SEL_COMMAND, MID_GNE_EDGE_SPLIT,                      GNEViewNet::onCmdSplitEdge),
    FXMAPFUNC(SEL_COMMAND, MID_GNE_EDGE_SPLIT_BIDI,                 GNEViewNet::onCmdSplitEdgeBidi),
    FXMAPFUNC(SEL_COMMAND, MID_GNE_EDGE_REVERSE,                    GNEViewNet::onCmdReverseEdge),
    FXMAPFUNC(SEL_COMMAND, MID_GNE_EDGE_ADD_REVERSE,                GNEViewNet::onCmdAddReversedEdge),
    FXMAPFUNC(SEL_COMMAND, MID_GNE_EDGE_EDIT_ENDPOINT,              GNEViewNet::onCmdEditEdgeEndpoint),
    FXMAPFUNC(SEL_COMMAND, MID_GNE_EDGE_RESET_ENDPOINT,             GNEViewNet::onCmdResetEdgeEndpoint),
    FXMAPFUNC(SEL_COMMAND, MID_GNE_EDGE_STRAIGHTEN,                 GNEViewNet::onCmdStraightenEdges),
    FXMAPFUNC(SEL_COMMAND, MID_GNE_EDGE_SMOOTH,                     GNEViewNet::onCmdSmoothEdges),
    FXMAPFUNC(SEL_COMMAND, MID_GNE_EDGE_STRAIGHTEN_ELEVATION,       GNEViewNet::onCmdStraightenEdgesElevation),
    FXMAPFUNC(SEL_COMMAND, MID_GNE_EDGE_SMOOTH_ELEVATION,           GNEViewNet::onCmdSmoothEdgesElevation),
    // Lanes
    FXMAPFUNC(SEL_COMMAND, MID_GNE_LANE_DUPLICATE,                  GNEViewNet::onCmdDuplicateLane),
    FXMAPFUNC(SEL_COMMAND, MID_GNE_LANE_RESET_CUSTOMSHAPE,          GNEViewNet::onCmdResetLaneCustomShape),
    FXMAPFUNC(SEL_COMMAND, MID_GNE_LANE_TRANSFORM_SIDEWALK,         GNEViewNet::onCmdLaneOperation),
    FXMAPFUNC(SEL_COMMAND, MID_GNE_LANE_TRANSFORM_BIKE,             GNEViewNet::onCmdLaneOperation),
    FXMAPFUNC(SEL_COMMAND, MID_GNE_LANE_TRANSFORM_BUS,              GNEViewNet::onCmdLaneOperation),
    FXMAPFUNC(SEL_COMMAND, MID_GNE_LANE_TRANSFORM_GREENVERGE,       GNEViewNet::onCmdLaneOperation),
    FXMAPFUNC(SEL_COMMAND, MID_GNE_LANE_ADD_SIDEWALK,               GNEViewNet::onCmdLaneOperation),
    FXMAPFUNC(SEL_COMMAND, MID_GNE_LANE_ADD_BIKE,                   GNEViewNet::onCmdLaneOperation),
    FXMAPFUNC(SEL_COMMAND, MID_GNE_LANE_ADD_BUS,                    GNEViewNet::onCmdLaneOperation),
    FXMAPFUNC(SEL_COMMAND, MID_GNE_LANE_ADD_GREENVERGE,             GNEViewNet::onCmdLaneOperation),
    FXMAPFUNC(SEL_COMMAND, MID_GNE_LANE_REMOVE_SIDEWALK,            GNEViewNet::onCmdLaneOperation),
    FXMAPFUNC(SEL_COMMAND, MID_GNE_LANE_REMOVE_BIKE,                GNEViewNet::onCmdLaneOperation),
    FXMAPFUNC(SEL_COMMAND, MID_GNE_LANE_REMOVE_BUS,                 GNEViewNet::onCmdLaneOperation),
    FXMAPFUNC(SEL_COMMAND, MID_GNE_LANE_REMOVE_GREENVERGE,          GNEViewNet::onCmdLaneOperation),
    // Additionals
    FXMAPFUNC(SEL_COMMAND, MID_OPEN_ADDITIONAL_DIALOG,              GNEViewNet::onCmdOpenAdditionalDialog),
    // Polygons
    FXMAPFUNC(SEL_COMMAND, MID_GNE_POLYGON_SIMPLIFY_SHAPE,          GNEViewNet::onCmdSimplifyShape),
    FXMAPFUNC(SEL_COMMAND, MID_GNE_POLYGON_CLOSE,                   GNEViewNet::onCmdClosePolygon),
    FXMAPFUNC(SEL_COMMAND, MID_GNE_POLYGON_OPEN,                    GNEViewNet::onCmdOpenPolygon),
    FXMAPFUNC(SEL_COMMAND, MID_GNE_POLYGON_SET_FIRST_POINT,         GNEViewNet::onCmdSetFirstGeometryPoint),
    FXMAPFUNC(SEL_COMMAND, MID_GNE_POLYGON_DELETE_GEOMETRY_POINT,   GNEViewNet::onCmdDeleteGeometryPoint),
    // POIs
    FXMAPFUNC(SEL_COMMAND, MID_GNE_POI_TRANSFORM,                   GNEViewNet::onCmdTransformPOI),
};

// Object implementation
FXIMPLEMENT(GNEViewNet, GUISUMOAbstractView, GNEViewNetMap, ARRAYNUMBER(GNEViewNetMap))

// ===========================================================================
// member method definitions
// ===========================================================================

// ---------------------------------------------------------------------------
// GNEViewNet::ObjectsUnderCursor - methods
// ---------------------------------------------------------------------------

GNEViewNet::ObjectsUnderCursor::ObjectsUnderCursor() {}


void
GNEViewNet::ObjectsUnderCursor::updateObjectUnderCursor(const std::vector<GUIGlObject*> &GUIGlObjects, GNEPoly* editedPolyShape) {
    // first clear all containers
    myAttributeCarriers.clear();
    myNetElements.clear();
    myAdditionals.clear();
    myShapes.clear();
    myJunctions.clear();
    myEdges.clear();
    myLanes.clear();
    myCrossings.clear();
    myConnections.clear();
    myTAZs.clear();
    myPOIs.clear();
    myPolys.clear();
    // set GUIGlObject
    sortGUIGlObjectsByAltitude(GUIGlObjects);
    // iterate over GUIGlObjects
    for (const auto &i : myGUIGlObjects) {
        // only continue if isn't GLO_NETELEMENT (0)
        if (i->getType() != GLO_NETELEMENT) {
            // cast attribute carrier from glObject
            myAttributeCarriers.push_back(dynamic_cast<GNEAttributeCarrier*>(i));
            // only continue if attributeCarrier isn't nullptr;
            if (myAttributeCarriers.back()) {
                // If we're editing a shape, ignore rest of elements (including other polygons)
                if (editedPolyShape != nullptr) {
                    if (myAttributeCarriers.back() == editedPolyShape) {
                        // cast Poly from attribute carrier
                        myPolys.push_back(dynamic_cast<GNEPoly*>(myAttributeCarriers.back()));
                    }
                } else {
                    // obtain tag property (only for improve code legibility)
                    const auto& tagValue = myAttributeCarriers.back()->getTagProperty();
                    // check if attributeCarrier can be casted into netElement, additional or shape
                    if (tagValue.isNetElement()) {
                        // cast netElement from attribute carrier
                        myNetElements.push_back(dynamic_cast<GNENetElement*>(myAttributeCarriers.back()));
                    } else if (tagValue.isAdditional()) {
                        // cast additional element from attribute carrier
                        myAdditionals.push_back(dynamic_cast<GNEAdditional*>(myAttributeCarriers.back()));
                    } else if (tagValue.isShape()) {
                        // cast shape element from attribute carrier
                        myShapes.push_back(dynamic_cast<GNEShape*>(myAttributeCarriers.back()));
                    } else if (tagValue.isTAZ()) {
                        // cast TAZ element from attribute carrier
                        myTAZs.push_back(dynamic_cast<GNETAZ*>(myAttributeCarriers.back()));
                    }
                    // now set specify AC type
                    switch (i->getType()) {
                        case GLO_JUNCTION:
                            myJunctions.push_back(dynamic_cast<GNEJunction*>(myAttributeCarriers.back()));
                            break;
                        case GLO_EDGE: {
                            // fisrt obtain Edge
                            GNEEdge *edge = dynamic_cast<GNEEdge*>(myAttributeCarriers.back());
                            // check if edge parent is already inserted in myEdges (for example, due clicking over Geometry Points)
                            if (std::find(myEdges.begin(), myEdges.end(), edge) == myEdges.end()) {
                                myEdges.push_back(edge);
                            }
                            break;
                        }
                        case GLO_LANE: {
                            myLanes.push_back(dynamic_cast<GNELane*>(myAttributeCarriers.back()));
                            // check if edge's lane parent is already inserted in myEdges (for example, due clicking over Geometry Points)
                            if (std::find(myEdges.begin(), myEdges.end(), &myLanes.back()->getParentEdge()) == myEdges.end()) {
                                myEdges.push_back(&myLanes.back()->getParentEdge());
                            }
                            break;
                        }
                        case GLO_CROSSING:
                            myCrossings.push_back(dynamic_cast<GNECrossing*>(myAttributeCarriers.back()));
                            break;
                        case GLO_CONNECTION:
                            myConnections.push_back(dynamic_cast<GNEConnection*>(myAttributeCarriers.back()));
                            break;
                        case GLO_POI:
                            myPOIs.push_back(dynamic_cast<GNEPOI*>(myAttributeCarriers.back()));
                            break;
                        case GLO_POLYGON:
                            myPolys.push_back(dynamic_cast<GNEPoly*>(myAttributeCarriers.back()));
                            break;
                        default:
                            break;
                    }
                }
            } else {
                myAttributeCarriers.pop_back();
            }
        }
    }
     // write information in debug mode
    WRITE_DEBUG("ObjectsUnderCursor: GUIGlObjects: " + toString(GUIGlObjects.size()) + 
                ", AttributeCarriers: " + toString(myAttributeCarriers.size()) + 
                ", NetElements: " + toString(myNetElements.size()) + 
                ", Additionals: " + toString(myAdditionals.size()) + 
                ", Shapes: " + toString(myShapes.size()) + 
                ", Junctions: " + toString(myJunctions.size()) + 
                ", Edges: " + toString(myEdges.size()) + 
                ", Lanes: " + toString(myLanes.size()) + 
                ", Crossings: " + toString(myCrossings.size()) + 
                ", Connections: " + toString(myConnections.size()) + 
                ", TAZs: " + toString(myTAZs.size()) + 
                ", POIs: " + toString(myPOIs.size()) + 
                ", Polys: " + toString(myPolys.size()));
}


void
GNEViewNet::ObjectsUnderCursor::swapLane2Edge() {
    // clear some containers
    myGUIGlObjects.clear();
    myAttributeCarriers.clear();
    myNetElements.clear();
    // fill containers using edges
    for (const auto &i : myEdges) {
        myGUIGlObjects.push_back(i);
        myAttributeCarriers.push_back(i);
        myNetElements.push_back(i);
    }
    // write information for debug
    WRITE_DEBUG("ObjectsUnderCursor: swapped Lanes to edges")
}


void 
GNEViewNet::ObjectsUnderCursor::setCreatedJunction(GNEJunction* junction) {
    if (myJunctions.size() > 0) {
        myJunctions.front() = junction;
    } else {
        myJunctions.push_back(junction);
    }
}


GUIGlID 
GNEViewNet::ObjectsUnderCursor::getGlIDFront() const {
    if (myGUIGlObjects.size() > 0) {
        return myGUIGlObjects.front()->getGlID();
    } else {
        return 0;
    }
}


GUIGlObjectType 
GNEViewNet::ObjectsUnderCursor::getGlTypeFront() const {
    if (myGUIGlObjects.size() > 0) {
        return myGUIGlObjects.front()->getType();
    } else {
        return GLO_NETWORK;
    }
}


GNEAttributeCarrier* 
GNEViewNet::ObjectsUnderCursor::getAttributeCarrierFront() const {
    if (myAttributeCarriers.size() > 0) {
        return myAttributeCarriers.front();
    } else {
        return nullptr;
    }
}


GNENetElement* 
GNEViewNet::ObjectsUnderCursor::getNetElementFront() const {
    if (myNetElements.size() > 0) {
        return myNetElements.front();
    } else {
        return nullptr;
    }
}


GNEAdditional* 
GNEViewNet::ObjectsUnderCursor::getAdditionalFront() const {
    if (myAdditionals.size() > 0) {
        return myAdditionals.front();
    } else {
        return nullptr;
    }
}


GNEShape* 
GNEViewNet::ObjectsUnderCursor::getShapeFront() const {
    if (myShapes.size() > 0) {
        return myShapes.front();
    } else {
        return nullptr;
    }
}


GNEJunction* 
GNEViewNet::ObjectsUnderCursor::getJunctionFront() const {
    if (myJunctions.size() > 0) {
        return myJunctions.front();
    } else {
        return nullptr;
    }
}


GNEEdge* 
GNEViewNet::ObjectsUnderCursor::getEdgeFront() const {
    if (myEdges.size() > 0) {
        return myEdges.front();
    } else {
        return nullptr;
    }
}


GNELane* 
GNEViewNet::ObjectsUnderCursor::getLaneFront() const {
    if (myLanes.size() > 0) {
        return myLanes.front();
    } else {
        return nullptr;
    }
}


GNECrossing* 
GNEViewNet::ObjectsUnderCursor::getCrossingFront() const {
    if (myCrossings.size() > 0) {
        return myCrossings.front();
    } else {
        return nullptr;
    }
}


GNEConnection* 
GNEViewNet::ObjectsUnderCursor::getConnectionFront() const {
    if (myConnections.size() > 0) {
        return myConnections.front();
    } else {
        return nullptr;
    }
}


GNETAZ* 
GNEViewNet::ObjectsUnderCursor::getTAZFront() const {
    if (myTAZs.size() > 0) {
        return myTAZs.front();
    } else {
        return nullptr;
    }
}


GNEPOI* 
GNEViewNet::ObjectsUnderCursor::getPOIFront() const {
    if (myPOIs.size() > 0) {
        return myPOIs.front();
    } else {
        return nullptr;
    }
}


GNEPoly* 
GNEViewNet::ObjectsUnderCursor::getPolyFront() const {
    if (myPolys.size() > 0) {
        return myPolys.front();
    } else {
        return nullptr;
    }
}


const std::vector<GNEAttributeCarrier*> &
GNEViewNet::ObjectsUnderCursor::getClickedAttributeCarriers() const {
    return myAttributeCarriers;
}


void
GNEViewNet::ObjectsUnderCursor::sortGUIGlObjectsByAltitude(const std::vector<GUIGlObject*> &GUIGlObjects) {
    // first clear myGUIGlObjects
    myGUIGlObjects.clear();
    // declare a map to save sorted GUIGlObjects
    std::map<GUIGlObjectType, std::vector<GUIGlObject*> > mySortedGUIGlObjects;
    for (const auto &i : GUIGlObjects) {
        mySortedGUIGlObjects[i->getType()].push_back(i);
    }
    // move sorted GUIGlObjects into myGUIGlObjects using a reverse iterator
    for (std::map<GUIGlObjectType, std::vector<GUIGlObject*> >::reverse_iterator i = mySortedGUIGlObjects.rbegin(); i != mySortedGUIGlObjects.rend(); i++) {
        for (const auto &j : i->second) {
            myGUIGlObjects.push_back(j);
        }
    }
}

// ---------------------------------------------------------------------------
// GNEViewNet::keyPressed - methods
// ---------------------------------------------------------------------------

GNEViewNet::KeyPressed::KeyPressed() :
    myEventInfo(nullptr) {
}


void
GNEViewNet::KeyPressed::update(void *eventData) {
    myEventInfo = (FXEvent*) eventData;
}


bool
GNEViewNet::KeyPressed::shiftKeyPressed() const {
    if (myEventInfo) {
        return (myEventInfo->state & SHIFTMASK) != 0;
    } else {
        return false;
    }
}


bool
GNEViewNet::KeyPressed::controlKeyPressed() const {
    if (myEventInfo) {
        return (myEventInfo->state & CONTROLMASK) != 0;
    } else {
        return false;
    }
}

// ---------------------------------------------------------------------------
// GNEViewNet - methods
// ---------------------------------------------------------------------------

GNEViewNet::GNEViewNet(FXComposite* tmpParent, FXComposite* actualParent, GUIMainWindow& app,
                       GNEViewParent* viewParent, GNENet* net, GNEUndoList* undoList,
                       FXGLVisual* glVis, FXGLCanvas* share, FXToolBar* toolBar) :
    GUISUMOAbstractView(tmpParent, app, viewParent, net->getVisualisationSpeedUp(), glVis, share),
    myViewParent(viewParent),
    myNet(net),
    myCurrentFrame(nullptr),
    myCreateEdgeOptions(this),
    myMoveSingleElementValues(this), 
    myMoveMultipleElementValues(this), 
    mySelectingArea(this),
    myTestingMode(this), 
    myViewOptions(this),
    mySuperModes(this),
    myNetworkCheckableButtons(this),
    myDemandCheckableButtons(this),
    myToolbar(toolBar),
    myUndoList(undoList),
    myEditShapePoly(nullptr) {
    // view must be the final member of actualParent
    reparent(actualParent);
    // Build Network edit mode control
    buildNetworkEditModeControls();
    // Build Demand edit mode control
    buildDemandEditModeControls();
    myUndoList->mark();
    // set this viewNet in Net
    myNet->setViewNet(this);

    // set drag delay
    ((GUIDanielPerspectiveChanger*)myChanger)->setDragDelay(100000000); // 100 milliseconds

    // Reset textures
    GUITextureSubSys::resetTextures();

    // init testing mode
    myTestingMode.initTestingMode();
}


GNEViewNet::~GNEViewNet() { }


void
GNEViewNet::doInit() {}


void
GNEViewNet::buildViewToolBars(GUIGlChildWindow& cw) {
    // build coloring tools
    {
        for (auto it_names : gSchemeStorage.getNames()) {
            cw.getColoringSchemesCombo().appendItem(it_names.c_str());
            if (it_names == myVisualizationSettings->name) {
                cw.getColoringSchemesCombo().setCurrentItem(cw.getColoringSchemesCombo().getNumItems() - 1);
            }
        }
        cw.getColoringSchemesCombo().setNumVisible(MAX2(5, (int)gSchemeStorage.getNames().size() + 1));
    }
    // for junctions
    new FXButton(cw.getLocatorPopup(),
                 "\tLocate Junction\tLocate a junction within the network.",
                 GUIIconSubSys::getIcon(ICON_LOCATEJUNCTION), &cw, MID_LOCATEJUNCTION,
                 ICON_ABOVE_TEXT | FRAME_THICK | FRAME_RAISED);
    // for edges
    new FXButton(cw.getLocatorPopup(),
                 "\tLocate Street\tLocate a street within the network.",
                 GUIIconSubSys::getIcon(ICON_LOCATEEDGE), &cw, MID_LOCATEEDGE,
                 ICON_ABOVE_TEXT | FRAME_THICK | FRAME_RAISED);
    // for tls
    new FXButton(cw.getLocatorPopup(),
                 "\tLocate TLS\tLocate a tls within the network.",
                 GUIIconSubSys::getIcon(ICON_LOCATETLS), &cw, MID_LOCATETLS,
                 ICON_ABOVE_TEXT | FRAME_THICK | FRAME_RAISED);
    // for additional stuff
    new FXButton(cw.getLocatorPopup(),
                 "\tLocate Additional\tLocate an additional structure within the network.",
                 GUIIconSubSys::getIcon(ICON_LOCATEADD), &cw, MID_LOCATEADD,
                 ICON_ABOVE_TEXT | FRAME_THICK | FRAME_RAISED);
    // for pois
    new FXButton(cw.getLocatorPopup(),
                 "\tLocate PoI\tLocate a PoI within the network.",
                 GUIIconSubSys::getIcon(ICON_LOCATEPOI), &cw, MID_LOCATEPOI,
                 ICON_ABOVE_TEXT | FRAME_THICK | FRAME_RAISED);
    // for polygons
    new FXButton(cw.getLocatorPopup(),
                 "\tLocate Polygon\tLocate a Polygon within the network.",
                 GUIIconSubSys::getIcon(ICON_LOCATEPOLY), &cw, MID_LOCATEPOLY,
                 ICON_ABOVE_TEXT | FRAME_THICK | FRAME_RAISED);
}


std::set<std::pair<std::string, GNEAttributeCarrier*> >
GNEViewNet::getAttributeCarriersInBoundary(const Boundary &boundary, bool forceSelectEdges) {
    // use a SET of pairs to obtain IDs and Pointers to attribute carriers. We need this because certain ACs can be returned many times (example: Edges)
    // Note: a map cannot be used because there is different ACs with the same ID (example: Additionals)
    std::set<std::pair<std::string, GNEAttributeCarrier*> > result;
    // firstm make OpenGL context current prior to performing OpenGL commands
    if (makeCurrent()) {
        // obtain GUIGLIds of all objects in the given boundary
        std::vector<GUIGlID> ids = getObjectsInBoundary(boundary);
        //  finish make OpenGL context current
        makeNonCurrent();
        // iterate over GUIGlIDs
        for (auto i : ids) {
            // avoid to select Net (i = 0)
            if (i != 0) {
                GNEAttributeCarrier* retrievedAC = myNet->retrieveAttributeCarrier(i);
                // in the case of a Lane, we need to change the retrieved lane to their the parent if myViewOptions.mySelectEdges is enabled
                if ((retrievedAC->getTagProperty().getTag() == SUMO_TAG_LANE) && (myViewOptions.selectEdges() || forceSelectEdges)) {
                    retrievedAC = &dynamic_cast<GNELane*>(retrievedAC)->getParentEdge();
                }
                // make sure that AttributeCarrier can be selected
                GUIGlObject* glObject = dynamic_cast<GUIGlObject*>(retrievedAC);
                if (glObject && !myViewParent->getSelectorFrame()->getLockGLObjectTypes()->IsObjectTypeLocked(glObject->getType())) {
                    result.insert(std::make_pair(retrievedAC->getID(), retrievedAC));
                }
            }
        }
    }
    return result;
}


void
GNEViewNet::buildSelectionACPopupEntry(GUIGLObjectPopupMenu* ret, GNEAttributeCarrier* AC) {
    if (AC->isAttributeCarrierSelected()) {
        new FXMenuCommand(ret, "Remove From Selected", GUIIconSubSys::getIcon(ICON_FLAG_MINUS), this, MID_REMOVESELECT);
    } else {
        new FXMenuCommand(ret, "Add To Selected", GUIIconSubSys::getIcon(ICON_FLAG_PLUS), this, MID_ADDSELECT);
    }
    new FXMenuSeparator(ret);
}


bool
GNEViewNet::setColorScheme(const std::string& name) {
    if (!gSchemeStorage.contains(name)) {
        return false;
    }
    if (myVisualizationChanger != nullptr) {
        if (myVisualizationChanger->getCurrentScheme() != name) {
            myVisualizationChanger->setCurrentScheme(name);
        }
    }
    myVisualizationSettings = &gSchemeStorage.get(name.c_str());
    update();
    return true;
}


void
GNEViewNet::openObjectDialog() {
    // reimplemented from GUISUMOAbstractView due OverlappedInspection
    ungrab();
    if (!isEnabled() || !myAmInitialised) {
        return;
    }
    if (makeCurrent()) {
        // initialise the select mode
        int id = getObjectUnderCursor();
        GUIGlObject* o = nullptr;
        // we need to check if we're inspecting a overlapping element
        if(myViewParent->getInspectorFrame()->getOverlappedInspection()->overlappedInspectionShown() &&
            myViewParent->getInspectorFrame()->getOverlappedInspection()->checkSavedPosition(getPositionInformation()) &&
            myViewParent->getInspectorFrame()->getInspectedACs().size() > 0) {
            o = dynamic_cast<GUIGlObject*>(myViewParent->getInspectorFrame()->getInspectedACs().front());
        } else if (id != 0) {
            o = GUIGlObjectStorage::gIDStorage.getObjectBlocking(id);
        } else {
            o = GUIGlObjectStorage::gIDStorage.getNetObject();
        }
        // check if open popup menu can be opened
        if (o != nullptr) {
            myPopup = o->getPopUpMenu(*myApp, *this);
            int x, y;
            FXuint b;
            myApp->getCursorPosition(x, y, b);
            myPopup->setX(x + myApp->getX());
            myPopup->setY(y + myApp->getY());
            myPopup->create();
            myPopup->show();
            myPopupPosition = getPositionInformation();
            myChanger->onRightBtnRelease(nullptr);
            GUIGlObjectStorage::gIDStorage.unblockObject(id);
            setFocus();
        }
        makeNonCurrent();
    }
}


void
GNEViewNet::buildColorRainbow(const GUIVisualizationSettings& s, GUIColorScheme& scheme, int active, GUIGlObjectType objectType) {
    assert(!scheme.isFixed());
    UNUSED_PARAMETER(s);
    double minValue = std::numeric_limits<double>::infinity();
    double maxValue = -std::numeric_limits<double>::infinity();
    // retrieve range
    if (objectType == GLO_LANE) {
        // XXX (see #3409) multi-colors are not currently handled. this is a quick hack
        if (active == 9) {
            active = 8; // segment height, fall back to start height
        } else if (active == 11) {
            active = 10; // segment incline, fall back to total incline
        }
        for (GNELane* lane : myNet->retrieveLanes()) {
            const double val = lane->getColorValue(s, active);
            minValue = MIN2(minValue, val);
            maxValue = MAX2(maxValue, val);
        }
    } else if (objectType == GLO_JUNCTION) {
        if (active == 3) {
            for (GNEJunction* junction : myNet->retrieveJunctions()) {
                minValue = MIN2(minValue, junction->getPositionInView().z());
                maxValue = MAX2(maxValue, junction->getPositionInView().z());
            }
        }
    }
    if (minValue != std::numeric_limits<double>::infinity()) {
        scheme.clear();
        // add new thresholds
        double range = maxValue - minValue;
        scheme.addColor(RGBColor::RED, (minValue));
        scheme.addColor(RGBColor::ORANGE, (minValue + range * 1 / 6.0));
        scheme.addColor(RGBColor::YELLOW, (minValue + range * 2 / 6.0));
        scheme.addColor(RGBColor::GREEN, (minValue + range * 3 / 6.0));
        scheme.addColor(RGBColor::CYAN, (minValue + range * 4 / 6.0));
        scheme.addColor(RGBColor::BLUE, (minValue + range * 5 / 6.0));
        scheme.addColor(RGBColor::MAGENTA, (maxValue));
    }
}


void
GNEViewNet::setStatusBarText(const std::string& text) {
    myApp->setStatusBarText(text);
}


bool
GNEViewNet::selectEdges() const {
    return myViewOptions.selectEdges();
}


bool 
GNEViewNet::editingElevation() const {
    if (myCreateEdgeOptions.moveElevation->shown()) {
        return (myCreateEdgeOptions.moveElevation->getCheck() == TRUE);
    } else {
        return false;
    }
}


bool
GNEViewNet::showConnections() {
    if (mySuperModes.networkEditMode == GNE_NMODE_CONNECT) {
        return myViewOptions.menuCheckHideConnections->getCheck() == 0;
    } else if (mySuperModes.networkEditMode == GNE_NMODE_PROHIBITION) {
        return true;
    } else if (myViewOptions.menuCheckShowConnections->shown() == false) {
        return false;
    } else {
        return (myVisualizationSettings->showLane2Lane);
    }
}


bool
GNEViewNet::autoSelectNodes() {
    return (myViewOptions.menuCheckExtendSelection->getCheck() != 0);
}


void
GNEViewNet::setSelectionScaling(double selectionScale) {
    myVisualizationSettings->selectionScale = selectionScale;
}


bool
GNEViewNet::changeAllPhases() const {
    return (myViewOptions.menuCheckChangeAllPhases->getCheck() != 0);
}


bool
GNEViewNet::showJunctionAsBubbles() const {
<<<<<<< HEAD
    return (mySuperModes.networkEditMode == GNE_NMODE_MOVE) && (myCreateEdgeOptions.menuCheckShowBubbleOverJunction->getCheck());
=======
    return (myEditMode == GNE_MODE_MOVE) && (myCreateEdgeOptions.showJunctionBubble->getCheck());
>>>>>>> 96176db7
}


void
GNEViewNet::startEditCustomShape(GNENetElement* element, const PositionVector& shape, bool fill) {
    if ((myEditShapePoly == nullptr) && (element != nullptr) && (shape.size() > 1)) {
        // save current edit mode before starting
        myPreviousNetworkEditMode = mySuperModes.networkEditMode;
        setEditModeFromHotkey(MID_GNE_SETMODE_MOVE);
        // add special GNEPoly fo edit shapes
        // color is taken from junction color settings
        RGBColor col = getVisualisationSettings()->junctionColorer.getSchemes()[0].getColor(3);
        myEditShapePoly = myNet->addPolygonForEditShapes(element, shape, fill, col);
        // update view net to show the new myEditShapePoly
        update();
    }
}


void
GNEViewNet::stopEditCustomShape() {
    // stop edit shape junction deleting myEditShapePoly
    if (myEditShapePoly != nullptr) {
        myNet->removePolygonForEditShapes(myEditShapePoly);
        myEditShapePoly = nullptr;
        // restore previous edit mode
        if (mySuperModes.networkEditMode != myPreviousNetworkEditMode) {
            setNetworkEditMode(myPreviousNetworkEditMode);
        }
    }
}


GNEViewNet::GNEViewNet() : 
    myCreateEdgeOptions(this),
    myMoveSingleElementValues(this),
    myMoveMultipleElementValues(this),
    mySelectingArea(this),
    myTestingMode(this), 
    myViewOptions(this),
    mySuperModes(this),
    myNetworkCheckableButtons(this),
    myDemandCheckableButtons(this) {
}


int
GNEViewNet::doPaintGL(int mode, const Boundary& bound) {
    // init view settings
    // (uncomment the next line to check select mode)
    // myVisualizationSettings->drawForSelecting = true;
    glRenderMode(mode);
    glMatrixMode(GL_MODELVIEW);
    glPushMatrix();
    glDisable(GL_TEXTURE_2D);
    glDisable(GL_ALPHA_TEST);
    glEnable(GL_BLEND);
    glBlendFunc(GL_SRC_ALPHA, GL_ONE_MINUS_SRC_ALPHA);
    glEnable(GL_DEPTH_TEST);

    // visualize rectangular selection
    mySelectingArea.drawRectangleSelection(myVisualizationSettings->selectionColor);

    // compute lane width
    double lw = m2p(SUMO_const_laneWidth);
    // draw decals (if not in grabbing mode)
    if (!myUseToolTips && !myVisualizationSettings->drawForSelecting) {
        drawDecals();
        // depending of the visualizationSettings, enable or disable check box show grid
        if (myVisualizationSettings->showGrid) {
            myViewOptions.menuCheckShowGrid->setCheck(true);
            paintGLGrid();
        } else {
            myViewOptions.menuCheckShowGrid->setCheck(false);
        }
        myViewOptions.menuCheckShowConnections->setCheck(myVisualizationSettings->showLane2Lane);

    }
    // draw temporal elements
    if (!myVisualizationSettings->drawForSelecting) {
        drawTemporalDrawShape();
        drawLaneCandidates();
        // draw testing elements
        myTestingMode.drawTestingElements(myApp);
    }
    // draw elements
    glLineWidth(1);
    glPolygonMode(GL_FRONT_AND_BACK, GL_FILL);
    const float minB[2] = { (float)bound.xmin(), (float)bound.ymin() };
    const float maxB[2] = { (float)bound.xmax(), (float)bound.ymax() };
    myVisualizationSettings->scale = lw;
    glEnable(GL_POLYGON_OFFSET_FILL);
    glEnable(GL_POLYGON_OFFSET_LINE);
    myVisualizationSettings->editMode = mySuperModes.networkEditMode;
    int hits2 = myGrid->Search(minB, maxB, *myVisualizationSettings);

    glTranslated(0, 0, GLO_ADDITIONAL);
    for (auto i : myAdditionallyDrawn) {
        i.first->drawGLAdditional(this, *myVisualizationSettings);
    }

    glPopMatrix();
    return hits2;
}


long
GNEViewNet::onLeftBtnPress(FXObject*, FXSelector, void* eventData) {
    // set focus in view net
    setFocus();
    // update keyPressed
    myKeyPressed.update(eventData);
    // interpret object under cursor
    if (makeCurrent()) {
        // fill objects under cursor
        myObjectsUnderCursor.updateObjectUnderCursor(getGUIGlObjectsUnderCursor(), myEditShapePoly);
        // decide what to do based on mode
<<<<<<< HEAD
        switch (mySuperModes.networkEditMode) {
            case GNE_NMODE_CREATE_EDGE: {

            /** this function will be implemented in the future class GNECreateEdgeFrame **/
=======
        switch (myEditMode) {
            case GNE_MODE_CREATE_EDGE: {
>>>>>>> 96176db7
                // make sure that Control key isn't pressed
                if (!myKeyPressed.controlKeyPressed()) {
                    // process left click in create edge frame Frame
                    myViewParent->getCreateEdgeFrame()->processClick(getPositionInformation(), myObjectsUnderCursor, myCreateEdgeOptions.autoOppositeEdge->getCheck(), myCreateEdgeOptions.chainEdges->getCheck());
                }
                // process click
                processClick(eventData);
                break;
            }
            case GNE_NMODE_MOVE: {
                // first obtain moving reference (common for all)
                myMoveSingleElementValues.relativeClickedPosition = getPositionInformation();
                // check what type of AC will be moved
                if (myObjectsUnderCursor.getPolyFront()) {
                    // calculate poly movement values (can be entire shape, single geometry points, altitude, etc.)
                    myMoveSingleElementValues.calculatePolyValues();
                } else if (myObjectsUnderCursor.getPOIFront()) {
                    // set POI moved object
                    myMovedItems.poiToMove = myObjectsUnderCursor.getPOIFront();
                    // Save original Position of POI in view
                    myMoveSingleElementValues.originalPositionInView = myMovedItems.poiToMove->getPositionInView();
                } else if (myObjectsUnderCursor.getAdditionalFront()) {
                    // set additionals moved object
                    myMovedItems.additionalToMove = myObjectsUnderCursor.getAdditionalFront();
                    // save current position of additional
                    myMoveSingleElementValues.originalPositionInView = myMovedItems.additionalToMove->getPositionInView();
                    // start additional geometry moving
                    myMovedItems.additionalToMove->startGeometryMoving();
                } else if(myObjectsUnderCursor.getTAZFront()) {
                    // calculate TAZ movement values (can be entire shape or single geometry points)
                    myMoveSingleElementValues.calculateTAZValues();
                } else if (myObjectsUnderCursor.getJunctionFront()) {
                    // check if we're moving a single junction or a set of selected junctions
                    if (myObjectsUnderCursor.getJunctionFront()->isAttributeCarrierSelected()) {
                        // move selection of junctions
                        myMoveMultipleElementValues.beginMoveSelection(myObjectsUnderCursor.getJunctionFront());
                    } else {
                        // set junction moved object
                        myMovedItems.junctionToMove = myObjectsUnderCursor.getJunctionFront();
                        // Save original Position of Element in view
                        myMoveSingleElementValues.originalPositionInView = myMovedItems.junctionToMove->getPositionInView();
                        // start junction geometry moving
                        myMovedItems.junctionToMove->startGeometryMoving();
                    }
                } else if (myObjectsUnderCursor.getEdgeFront() || myObjectsUnderCursor.getLaneFront()) {
                    // calculate Edge movement values (can be entire shape, single geometry points, altitude, etc.)
                    myMoveSingleElementValues.calculateEdgeValues();
                } else {
                    // process click (to move camera using drag an drop)
                    processClick(eventData);
                }
                update();
                break;
            }
            case GNE_NMODE_DELETE: {
                if (myObjectsUnderCursor.getAttributeCarrierFront()) {
                    // change the selected attribute carrier if myViewOptions.mySelectEdges is enabled and clicked element is a getLaneFront()
                    if (myViewOptions.selectEdges() && (myObjectsUnderCursor.getAttributeCarrierFront()->getTagProperty().getTag() == SUMO_TAG_LANE) && !myKeyPressed.shiftKeyPressed()) {
                        myObjectsUnderCursor.swapLane2Edge();
                    }
                    // check if we are deleting a selection or an single attribute carrier
                    if (myObjectsUnderCursor.getAttributeCarrierFront()->isAttributeCarrierSelected()) {
                        // before delete al selected attribute carriers, check if we clicked over a geometry point
                        if (myViewParent->getDeleteFrame()->getDeleteOptions()->deleteOnlyGeometryPoints() &&
                                (((myObjectsUnderCursor.getEdgeFront()) && (myObjectsUnderCursor.getEdgeFront()->getVertexIndex(getPositionInformation(), false, false) != -1)) 
                              || ((myObjectsUnderCursor.getPolyFront()) && (myObjectsUnderCursor.getPolyFront()->getVertexIndex(getPositionInformation(), false, false) != -1)))) {
                            myViewParent->getDeleteFrame()->removeAttributeCarrier(myObjectsUnderCursor.getAttributeCarrierFront());
                        } else {
                            myViewParent->getDeleteFrame()->removeSelectedAttributeCarriers();
                        }
                    } else {
                        myViewParent->getDeleteFrame()->removeAttributeCarrier(myObjectsUnderCursor.getAttributeCarrierFront());
                    }
                } else {
                    // process click
                    processClick(eventData);
                }
                break;
            }
            case GNE_NMODE_INSPECT: {
                // process left click in Inspector Frame
                myViewParent->getInspectorFrame()->processClick(getPositionInformation(), myObjectsUnderCursor);
                // process click
                processClick(eventData);
                // update view
                update();
                break;
            }
            case GNE_NMODE_SELECT:
                // check if a rect for selecting is being created
                if (myKeyPressed.shiftKeyPressed()) {
                    // begin rectangle selection
                    mySelectingArea.beginRectangleSelection();
                } else {
                    // first check that under cursor there is an attribute carrier and is selectable
                    if (myObjectsUnderCursor.getAttributeCarrierFront()) {
                        // change the selected attribute carrier if myViewOptions.mySelectEdges is enabled and clicked element is a getLaneFront()
                        if (myViewOptions.selectEdges() && (myObjectsUnderCursor.getAttributeCarrierFront()->getTagProperty().getTag() == SUMO_TAG_LANE)) {
                            myObjectsUnderCursor.swapLane2Edge();
                        }
                        // Check if this GLobject type is locked
                        if (!myViewParent->getSelectorFrame()->getLockGLObjectTypes()->IsObjectTypeLocked(myObjectsUnderCursor.getGlTypeFront())) {
                            // toogle netElement selection
                            if (myObjectsUnderCursor.getAttributeCarrierFront()->isAttributeCarrierSelected()) {
                                myObjectsUnderCursor.getAttributeCarrierFront()->unselectAttributeCarrier();
                            } else {
                                myObjectsUnderCursor.getAttributeCarrierFront()->selectAttributeCarrier();
                            }
                        }
                    }
                    // process click
                    processClick(eventData);
                }
                update();
                break;
            case GNE_NMODE_CONNECT: {
                if (myObjectsUnderCursor.getLaneFront()) {
                    // Handle laneclick (shift key may pass connections, Control key allow conflicts)
                    myViewParent->getConnectorFrame()->handleLaneClick(myObjectsUnderCursor);
                    update();
                }
                // process click
                processClick(eventData);
                break;
            }
            case GNE_NMODE_TLS: {
                if (myObjectsUnderCursor.getJunctionFront()) {
                    myViewParent->getTLSEditorFrame()->editJunction(myObjectsUnderCursor.getJunctionFront());
                    update();
                }
                // process click
                processClick(eventData);
                break;
            }
            case GNE_NMODE_ADDITIONAL: {
                // avoid create additionals if control key is pressed
                if(!myKeyPressed.controlKeyPressed()) {
                    if(myViewParent->getAdditionalFrame()->getConsecutiveLaneSelector()->isShown()) {
                        // check if we need to start select lanes
                        if(myViewParent->getAdditionalFrame()->getConsecutiveLaneSelector()->isSelectingLanes()) {
                            // select getLaneFront() to create an additional with consecutive lanes
                            myViewParent->getAdditionalFrame()->getConsecutiveLaneSelector()->addSelectedLane(myObjectsUnderCursor.getLaneFront(), snapToActiveGrid(getPositionInformation()));
                        } else if (myObjectsUnderCursor.getLaneFront()) {
                            myViewParent->getAdditionalFrame()->getConsecutiveLaneSelector()->startConsecutiveLaneSelector(myObjectsUnderCursor.getLaneFront(), snapToActiveGrid(getPositionInformation()));
                        }
                    } else {
                        // call function addAdditional from additional frame
                        myViewParent->getAdditionalFrame()->addAdditional(myObjectsUnderCursor);
                    }
                    update();
                }
                // process click
                processClick(eventData);
                break;
            }
            case GNE_NMODE_CROSSING: {
                // swap lanes to edges in crossingsMode
                if (myObjectsUnderCursor.getLaneFront()) {
                    myObjectsUnderCursor.swapLane2Edge();
                }
                // call function addCrossing from crossing frame
                myViewParent->getCrossingFrame()->addCrossing(myObjectsUnderCursor);
                // process click
                processClick(eventData);
                break;
            }
            case GNE_NMODE_TAZ: {
                // avoid create TAZs if control key is pressed
                if(!myKeyPressed.controlKeyPressed()) {
                    // swap laness to edges in TAZ Mode
                    if (myObjectsUnderCursor.getLaneFront()) {
                        myObjectsUnderCursor.swapLane2Edge();
                    }
                    // check if we want to create a rect for selecting edges
                    if (myKeyPressed.shiftKeyPressed() && (myViewParent->getTAZFrame()->getTAZCurrentModul()->getTAZ() != nullptr)) {
                        // begin rectangle selection
                        mySelectingArea.beginRectangleSelection();
                    } else {
                        // check if process click was scuesfully
                        if(myViewParent->getTAZFrame()->processClick(snapToActiveGrid(getPositionInformation()), myObjectsUnderCursor)) {
                            // view net must be always update
                            update();
                        }
                        // process click
                        processClick(eventData);
                    }
                } else {
                    // process click
                    processClick(eventData);
                }
                break;
            }
            case GNE_NMODE_POLYGON: {
                // avoid create shapes if control key is pressed
                if(!myKeyPressed.controlKeyPressed()) {
                    if (!myObjectsUnderCursor.getPOIFront()) {
                        GNEPolygonFrame::AddShapeResult result = myViewParent->getPolygonFrame()->processClick(snapToActiveGrid(getPositionInformation()), myObjectsUnderCursor);
                        // view net must be always update
                        update();
                        // process click depending of the result of "process click"
                        if ((result != GNEPolygonFrame::ADDSHAPE_UPDATEDTEMPORALSHAPE)) {
                            // process click
                            processClick(eventData);
                        }
                    }
                } else {
                    // process click
                    processClick(eventData);
                }
                break;
            }
            case GNE_NMODE_PROHIBITION: {
                if (myObjectsUnderCursor.getConnectionFront()) {
                    // shift key may pass connections, Control key allow conflicts.
                    myViewParent->getProhibitionFrame()->handleProhibitionClick(myObjectsUnderCursor);
                    update();
                }
                // process click
                processClick(eventData);
                break;
            }
            default: {
                // process click
                processClick(eventData);
            }
        }
        makeNonCurrent();
    }
    // update cursor
    updateCursor();
    return 1;
}


long
GNEViewNet::onLeftBtnRelease(FXObject* obj, FXSelector sel, void* eventData) {
    // process parent function
    GUISUMOAbstractView::onLeftBtnRelease(obj, sel, eventData);
    // first update keyPressed
    myKeyPressed.update(eventData);
    // update cursor
    updateCursor();
    // check moved items
    if (myMoveMultipleElementValues.isMovingSelection()) {
        myMoveMultipleElementValues.finishMoveSelection();
    } else if (myMovedItems.polyToMove) {
        myMovedItems.polyToMove->commitShapeChange(myMoveSingleElementValues.originalShapeBeforeMoving, myUndoList);
        myMovedItems.polyToMove = nullptr;
    } else if (myMovedItems.poiToMove) {
        myMovedItems.poiToMove->commitGeometryMoving(myMoveSingleElementValues.originalPositionInView, myUndoList);
        myMovedItems.poiToMove = nullptr;
    } else if (myMovedItems.junctionToMove) {
        // check if in the moved position there is another Junction and it will be merged
        if (!mergeJunctions(myMovedItems.junctionToMove, myMoveSingleElementValues.originalPositionInView)) {
            myMovedItems.junctionToMove->endGeometryMoving();
            // position is already up to date but we must register with myUndoList
            myMovedItems.junctionToMove->commitGeometryMoving(myMoveSingleElementValues.originalPositionInView, myUndoList);
        }
        myMovedItems.junctionToMove = nullptr;
    } else if (myMovedItems.edgeToMove) {
        // end geometry moving
        myMovedItems.edgeToMove->endGeometryMoving();
        // commit change depending of what was moved
        if (myMoveSingleElementValues.movingStartPos) {
            myMovedItems.edgeToMove->commitShapeStartChange(myMoveSingleElementValues.originalPositionInView, myUndoList);
            myMoveSingleElementValues.movingStartPos = false;
        } else if (myMoveSingleElementValues.movingEndPos) {
            myMovedItems.edgeToMove->commitShapeEndChange(myMoveSingleElementValues.originalPositionInView, myUndoList);
            myMoveSingleElementValues.movingEndPos = false;
        } else {
            myMovedItems.edgeToMove->commitShapeChange(myMoveSingleElementValues.originalShapeBeforeMoving, myUndoList);
        }
        myMovedItems.edgeToMove = nullptr;
    } else if (myMovedItems.additionalToMove) {
        myMovedItems.additionalToMove->endGeometryMoving();
        myMovedItems.additionalToMove->commitGeometryMoving(myUndoList);
        myMovedItems.additionalToMove = nullptr;
    } else if (myMovedItems.tazToMove) {
        myMovedItems.tazToMove->commitShapeChange(myMoveSingleElementValues.originalShapeBeforeMoving, myUndoList);
        myMovedItems.tazToMove = nullptr;
    } else if (mySelectingArea.selectingUsingRectangle) {
        // check if we're creating a rectangle selection or we want only to select a lane
        if(mySelectingArea.startDrawing) {
            // check if we're selecting all type of elements o we only want a set of edges for TAZ
            if(mySuperModes.networkEditMode == GNE_NMODE_SELECT) { 
                mySelectingArea.processRectangleSelection();
            } else if(mySuperModes.networkEditMode == GNE_NMODE_TAZ) {  
                // process edge selection
                myViewParent->getTAZFrame()->processEdgeSelection(mySelectingArea.processEdgeRectangleSelection());
            }
        } else if(myKeyPressed.shiftKeyPressed()) {
            // obtain objects under cursor
            if (makeCurrent()) {
                // update objects under cursor again
                myObjectsUnderCursor.updateObjectUnderCursor(getGUIGlObjectsUnderCursor(), myEditShapePoly);
                makeNonCurrent();
            }
            // check if there is a lane in objects under cursor
            if(myObjectsUnderCursor.getLaneFront()) {
                // if we clicked over an lane with shift key pressed, select or unselect it
                if(myObjectsUnderCursor.getLaneFront()->isAttributeCarrierSelected()) {
                    myObjectsUnderCursor.getLaneFront()->unselectAttributeCarrier();
                } else {
                    myObjectsUnderCursor.getLaneFront()->selectAttributeCarrier();
                }
            }
        }
        // finish selection
        mySelectingArea.finishRectangleSelection();
    }
    update();
    return 1;
}


long 
GNEViewNet::onRightBtnPress(FXObject* obj, FXSelector sel, void* eventData) {
    // update keyPressed
    myKeyPressed.update(eventData);
    // update cursor
    updateCursor();
    if ((mySuperModes.networkEditMode == GNE_NMODE_POLYGON) && myViewParent->getPolygonFrame()->getDrawingShapeModul()->isDrawing()) {
        // disable right button press during drawing polygon
        return 1;
    } else {
        return GUISUMOAbstractView::onRightBtnPress(obj, sel, eventData);
    }
}


long 
GNEViewNet::onRightBtnRelease(FXObject* obj, FXSelector sel, void* eventData) {
    // update keyPressed
    myKeyPressed.update(eventData);
    // update cursor
    updateCursor();
    // disable right button release during drawing polygon
    if ((mySuperModes.networkEditMode == GNE_NMODE_POLYGON) && myViewParent->getPolygonFrame()->getDrawingShapeModul()->isDrawing()) {
        return 1;
    } else {
        return GUISUMOAbstractView::onRightBtnRelease(obj, sel, eventData);
    }
}


long
GNEViewNet::onMouseMove(FXObject* obj, FXSelector sel, void* eventData) {
    // process mouse move in GUISUMOAbstractView
    GUISUMOAbstractView::onMouseMove(obj, sel, eventData);
    // update keyPressed
    myKeyPressed.update(eventData);
    // update cursor
    updateCursor();
    // change "delete last created point" depending if during movement shift key is pressed
    if ((mySuperModes.networkEditMode == GNE_NMODE_POLYGON) && myViewParent->getPolygonFrame()->getDrawingShapeModul()->isDrawing()) {
        myViewParent->getPolygonFrame()->getDrawingShapeModul()->setDeleteLastCreatedPoint(myKeyPressed.shiftKeyPressed());
    }
    // calculate offset between current position and original position
    Position offsetMovement = myMoveSingleElementValues.calculateOffsetMovement();
    // check what type of additional is moved
    if (myMoveMultipleElementValues.isMovingSelection()) {
        // move entire selection
        myMoveMultipleElementValues.moveSelection();
    } else if (myMovedItems.polyToMove) {
        // move shape's geometry without commiting changes depending if polygon is blocked
        if (myMovedItems.polyToMove->isPolygonBlocked()) {
            // move entire shape
            myMovedItems.polyToMove->moveEntireShape(myMoveSingleElementValues.originalShapeBeforeMoving, offsetMovement);
        } else {
            // move only a certain Geometry Point
            myMoveSingleElementValues.movingIndexShape = myMovedItems.polyToMove->moveVertexShape(myMoveSingleElementValues.movingIndexShape, 
                                                                                                  myMoveSingleElementValues.originalPositionInView, 
                                                                                                  offsetMovement);
        }
    } else if (myMovedItems.poiToMove) {
        // Move POI's geometry without commiting changes
        myMovedItems.poiToMove->moveGeometry(myMoveSingleElementValues.originalPositionInView, offsetMovement);
    } else if (myMovedItems.junctionToMove) {
        // Move Junction's geometry without commiting changes
        myMovedItems.junctionToMove->moveGeometry(myMoveSingleElementValues.originalPositionInView, offsetMovement);
    } else if (myMovedItems.edgeToMove) {
        // check if we're moving the start or end position, or a geometry point
        if (myMoveSingleElementValues.movingStartPos) {
            myMovedItems.edgeToMove->moveShapeStart(myMoveSingleElementValues.originalPositionInView, offsetMovement);
        } else if (myMoveSingleElementValues.movingEndPos) {
            myMovedItems.edgeToMove->moveShapeEnd(myMoveSingleElementValues.originalPositionInView, offsetMovement);
        } else {
            // move edge's geometry without commiting changes
            myMoveSingleElementValues.movingIndexShape = myMovedItems.edgeToMove->moveVertexShape(myMoveSingleElementValues.movingIndexShape, myMoveSingleElementValues.originalPositionInView, offsetMovement);
        }
    } else if (myMovedItems.additionalToMove && (myMovedItems.additionalToMove->isAdditionalBlocked() == false)) {
        // Move Additional geometry without commiting changes
        myMovedItems.additionalToMove->moveGeometry(offsetMovement);
    } else if (myMovedItems.tazToMove) {
        /// move TAZ's geometry without commiting changes depending if polygon is blocked
        if (myMovedItems.tazToMove->isShapeBlocked()) {
            // move entire shape
            myMovedItems.tazToMove->moveEntireShape(myMoveSingleElementValues.originalShapeBeforeMoving, offsetMovement);
        } else {
            // move only a certain Geometry Point
            myMoveSingleElementValues.movingIndexShape = myMovedItems.tazToMove->moveVertexShape(myMoveSingleElementValues.movingIndexShape, myMoveSingleElementValues.originalPositionInView, offsetMovement);
        }
    } else if (mySelectingArea.selectingUsingRectangle) {
        // update selection corner of selecting area
        mySelectingArea.moveRectangleSelection();
    }
    // update view
    update();
    return 1;
}


long
GNEViewNet::onKeyPress(FXObject* o, FXSelector sel, void* eventData) {
    // update keyPressed
    myKeyPressed.update(eventData);
    // update cursor
    updateCursor();
    // change "delete last created point" depending of shift key
    if ((mySuperModes.networkEditMode == GNE_NMODE_POLYGON) && myViewParent->getPolygonFrame()->getDrawingShapeModul()->isDrawing()) {
        myViewParent->getPolygonFrame()->getDrawingShapeModul()->setDeleteLastCreatedPoint(myKeyPressed.shiftKeyPressed());
    } else if ((mySuperModes.networkEditMode == GNE_NMODE_TAZ) && myViewParent->getTAZFrame()->getDrawingShapeModul()->isDrawing()) {
        myViewParent->getTAZFrame()->getDrawingShapeModul()->setDeleteLastCreatedPoint(myKeyPressed.shiftKeyPressed());
    }
    update();
    return GUISUMOAbstractView::onKeyPress(o, sel, eventData);
}


long
GNEViewNet::onKeyRelease(FXObject* o, FXSelector sel, void* eventData) {
    // update keyPressed
    myKeyPressed.update(eventData);
    // update cursor
    updateCursor();
    // change "delete last created point" depending of shift key
    if ((mySuperModes.networkEditMode == GNE_NMODE_POLYGON) && myViewParent->getPolygonFrame()->getDrawingShapeModul()->isDrawing()) {
        myViewParent->getPolygonFrame()->getDrawingShapeModul()->setDeleteLastCreatedPoint(myKeyPressed.shiftKeyPressed());
    }
    // check if selecting using rectangle has to be disabled
    if (mySelectingArea.selectingUsingRectangle && !myKeyPressed.shiftKeyPressed()) {
        mySelectingArea.selectingUsingRectangle = false;
    }
    update();
    return GUISUMOAbstractView::onKeyRelease(o, sel, eventData);
}


void
GNEViewNet::abortOperation(bool clearSelection) {
    // steal focus from any text fields and place it over view net
    setFocus();
<<<<<<< HEAD
    if (myCreateEdgeOptions.createEdgeSource != nullptr) {
        // remove current created edge source
        myCreateEdgeOptions.createEdgeSource->unMarkAsCreateEdgeSource();
        myCreateEdgeOptions.createEdgeSource = nullptr;
    } else if (mySuperModes.networkEditMode == GNE_NMODE_SELECT) {
=======
    // abort operation depending of current mode
    if (myEditMode == GNE_MODE_CREATE_EDGE) {
        // abort edge creation in create edge frame
        myViewParent->getCreateEdgeFrame()->abortEdgeCreation();
    } else if (myEditMode == GNE_MODE_SELECT) {
>>>>>>> 96176db7
        mySelectingArea.selectingUsingRectangle = false;
        // check if current selection has to be cleaned
        if (clearSelection) {
            myViewParent->getSelectorFrame()->clearCurrentSelection();
        }
    } else if (mySuperModes.networkEditMode == GNE_NMODE_CONNECT) {
        // abort changes in Connector Frame
        myViewParent->getConnectorFrame()->getConnectionModifications()->onCmdCancelModifications(0, 0, 0);
    } else if (mySuperModes.networkEditMode == GNE_NMODE_TLS) {
        myViewParent->getTLSEditorFrame()->onCmdCancel(nullptr, 0, nullptr);
    } else if (mySuperModes.networkEditMode == GNE_NMODE_MOVE) {
        stopEditCustomShape();
    } else if (mySuperModes.networkEditMode == GNE_NMODE_POLYGON) {
        // abort current drawing
        myViewParent->getPolygonFrame()->getDrawingShapeModul()->abortDrawing();
    } else if (mySuperModes.networkEditMode == GNE_NMODE_TAZ) {
        if(myViewParent->getTAZFrame()->getDrawingShapeModul()->isDrawing()) {
            // abort current drawing
            myViewParent->getPolygonFrame()->getDrawingShapeModul()->abortDrawing();
        } else if (myViewParent->getTAZFrame()->getTAZCurrentModul()->getTAZ() != nullptr) {
            // finish current editing TAZ
            myViewParent->getTAZFrame()->getTAZCurrentModul()->setTAZ(nullptr);
        }
    } else if (mySuperModes.networkEditMode == GNE_NMODE_PROHIBITION) {
        myViewParent->getProhibitionFrame()->onCmdCancel(nullptr, 0, nullptr);
    } else if (mySuperModes.networkEditMode == GNE_NMODE_ADDITIONAL) {
        // abort select lanes
        myViewParent->getAdditionalFrame()->getConsecutiveLaneSelector()->abortConsecutiveLaneSelector();
    }
    myUndoList->p_abort();
}


void
GNEViewNet::hotkeyDel() {
    if (mySuperModes.networkEditMode == GNE_NMODE_CONNECT || mySuperModes.networkEditMode == GNE_NMODE_TLS) {
        setStatusBarText("Cannot delete in this mode");
    } else {
        myUndoList->p_begin("delete selection");
        deleteSelectedConnections();
        deleteSelectedCrossings();
        deleteSelectedAdditionals();
        deleteSelectedLanes();
        deleteSelectedEdges();
        deleteSelectedJunctions();
        deleteSelectedShapes();
        myUndoList->p_end();
    }
}


void
GNEViewNet::hotkeyEnter() {
    if (mySuperModes.networkEditMode == GNE_NMODE_CONNECT) {
        // Accept changes in Connector Frame
        myViewParent->getConnectorFrame()->getConnectionModifications()->onCmdSaveModifications(0, 0, 0);
    } else if (mySuperModes.networkEditMode == GNE_NMODE_TLS) {
        myViewParent->getTLSEditorFrame()->onCmdOK(nullptr, 0, nullptr);
    } else if ((mySuperModes.networkEditMode == GNE_NMODE_MOVE) && (myEditShapePoly != nullptr)) {
        // save edited junction's shape
        if (myEditShapePoly != nullptr) {
            myUndoList->p_begin("custom " + myEditShapePoly->getShapeEditedElement()->getTagStr() + " shape");
            SumoXMLAttr attr = SUMO_ATTR_SHAPE;
            if (myEditShapePoly->getShapeEditedElement()->getTagProperty().hasAttribute(SUMO_ATTR_CUSTOMSHAPE)) {
                attr = SUMO_ATTR_CUSTOMSHAPE;
            }
            myEditShapePoly->getShapeEditedElement()->setAttribute(attr, toString(myEditShapePoly->getShape()), myUndoList);
            myUndoList->p_end();
            stopEditCustomShape();
            update();
        }
    } else if (mySuperModes.networkEditMode == GNE_NMODE_POLYGON) {
        if (myViewParent->getPolygonFrame()->getDrawingShapeModul()->isDrawing()) {
            // stop current drawing
            myViewParent->getPolygonFrame()->getDrawingShapeModul()->stopDrawing();
        } else {
            // start drawing
            myViewParent->getPolygonFrame()->getDrawingShapeModul()->startDrawing();
        }
    } else if (mySuperModes.networkEditMode == GNE_NMODE_CROSSING) {
        myViewParent->getCrossingFrame()->createCrossingHotkey();
    } else if (mySuperModes.networkEditMode == GNE_NMODE_TAZ) {
        if (myViewParent->getTAZFrame()->getDrawingShapeModul()->isDrawing()) {
            // stop current drawing
            myViewParent->getTAZFrame()->getDrawingShapeModul()->stopDrawing();
        } else if (myViewParent->getTAZFrame()->getTAZCurrentModul()->getTAZ() == nullptr) {
            // start drawing
            myViewParent->getTAZFrame()->getDrawingShapeModul()->startDrawing();
        } else if (myViewParent->getTAZFrame()->getTAZSaveChangesModul()->isChangesPending()) {
            // save pending changes
            myViewParent->getTAZFrame()->getTAZSaveChangesModul()->onCmdSaveChanges(0, 0, 0);
        }
    } else if (mySuperModes.networkEditMode == GNE_NMODE_ADDITIONAL) {
        if (myViewParent->getAdditionalFrame()->getConsecutiveLaneSelector()->isSelectingLanes()) {
            // stop select lanes to create additional
            myViewParent->getAdditionalFrame()->getConsecutiveLaneSelector()->stopConsecutiveLaneSelector();
        }
    }
}


void
GNEViewNet::hotkeyFocusFrame() {
    // if there is a visible frame, set focus over it. In other case, set focus over ViewNet
    if (myCurrentFrame != nullptr) {
        myCurrentFrame->focusUpperElement();
    } else {
        setFocus();
    }
}


void
GNEViewNet::setEditModeFromHotkey(FXushort selid) {
    switch (selid) {
        case MID_GNE_SETMODE_CREATE_EDGE:
            setNetworkEditMode(GNE_NMODE_CREATE_EDGE);
            break;
        case MID_GNE_SETMODE_MOVE:
            setNetworkEditMode(GNE_NMODE_MOVE);
            break;
        case MID_GNE_SETMODE_DELETE:
            setNetworkEditMode(GNE_NMODE_DELETE);
            break;
        case MID_GNE_SETMODE_INSPECT:
            setNetworkEditMode(GNE_NMODE_INSPECT);
            break;
        case MID_GNE_SETMODE_SELECT:
            setNetworkEditMode(GNE_NMODE_SELECT);
            break;
        case MID_GNE_SETMODE_CONNECT:
            setNetworkEditMode(GNE_NMODE_CONNECT);
            break;
        case MID_GNE_SETMODE_TLS:
            setNetworkEditMode(GNE_NMODE_TLS);
            break;
        case MID_GNE_SETMODE_ADDITIONAL:
            setNetworkEditMode(GNE_NMODE_ADDITIONAL);
            break;
        case MID_GNE_SETMODE_CROSSING:
            setNetworkEditMode(GNE_NMODE_CROSSING);
            break;
        case MID_GNE_SETMODE_TAZ:
            setNetworkEditMode(GNE_NMODE_TAZ);
            break;
        case MID_GNE_SETMODE_POLYGON:
            setNetworkEditMode(GNE_NMODE_POLYGON);
            break;
        case MID_GNE_SETMODE_PROHIBITION:
            setNetworkEditMode(GNE_NMODE_PROHIBITION);
            break;
        default:
            throw ProcessError("invalid edit mode called by hotkey");
            break;
    }
}


GNEViewParent*
GNEViewNet::getViewParent() const {
    return myViewParent;
}


GNENet*
GNEViewNet::getNet() const {
    return myNet;
}


GNEUndoList*
GNEViewNet::getUndoList() const {
    return myUndoList;
}


NetworkEditMode
GNEViewNet::getCurrentNetworkEditMode() const {
    return mySuperModes.networkEditMode;
}


DemandEditMode
GNEViewNet::getCurrentDemandEditMode() const {
    return mySuperModes.demandEditMode;
}


const GNEViewNet::KeyPressed &
GNEViewNet::getKeyPressed() const {
    return myKeyPressed;
}


FXMenuCheck*
GNEViewNet::getMenuCheckShowGrid() const {
    return myViewOptions.menuCheckShowGrid;
}


const GNEAttributeCarrier*
GNEViewNet::getDottedAC() const {
    return myDottedAC;
}


void
GNEViewNet::setDottedAC(const GNEAttributeCarrier* AC) {
    myDottedAC = AC;
}


bool
GNEViewNet::showLockIcon() const {
    return (mySuperModes.networkEditMode == GNE_NMODE_MOVE || mySuperModes.networkEditMode == GNE_NMODE_INSPECT || mySuperModes.networkEditMode == GNE_NMODE_ADDITIONAL);
}


GNEJunction*
GNEViewNet::getJunctionAtPopupPosition() {
    GNEJunction* junction = nullptr;
    if (makeCurrent()) {
        int id = getObjectAtPosition(getPopupPosition());
        GUIGlObject* pointed = GUIGlObjectStorage::gIDStorage.getObjectBlocking(id);
        GUIGlObjectStorage::gIDStorage.unblockObject(id);
        if (pointed) {
            switch (pointed->getType()) {
                case GLO_JUNCTION:
                    junction = (GNEJunction*)pointed;
                    break;
                default:
                    break;
            }
        }
    }
    return junction;
}


GNEConnection*
GNEViewNet::getConnectionAtPopupPosition() {
    GNEConnection* connection = nullptr;
    if (makeCurrent()) {
        int id = getObjectAtPosition(getPopupPosition());
        GUIGlObject* pointed = GUIGlObjectStorage::gIDStorage.getObjectBlocking(id);
        GUIGlObjectStorage::gIDStorage.unblockObject(id);
        if (pointed) {
            switch (pointed->getType()) {
                case GLO_CONNECTION:
                    connection = (GNEConnection*)pointed;
                    break;
                default:
                    break;
            }
        }
    }
    return connection;
}


GNECrossing*
GNEViewNet::getCrossingAtPopupPosition() {
    GNECrossing* crossing = nullptr;
    if (makeCurrent()) {
        int id = getObjectAtPosition(getPopupPosition());
        GUIGlObject* pointed = GUIGlObjectStorage::gIDStorage.getObjectBlocking(id);
        GUIGlObjectStorage::gIDStorage.unblockObject(id);
        if (pointed) {
            switch (pointed->getType()) {
                case GLO_CROSSING:
                    crossing = (GNECrossing*)pointed;
                    break;
                default:
                    break;
            }
        }
    }
    return crossing;
}

GNEEdge*
GNEViewNet::getEdgeAtPopupPosition() {
    GNEEdge* edge = nullptr;
    if (makeCurrent()) {
        int id = getObjectAtPosition(getPopupPosition());
        GUIGlObject* pointed = GUIGlObjectStorage::gIDStorage.getObjectBlocking(id);
        GUIGlObjectStorage::gIDStorage.unblockObject(id);
        if (pointed) {
            switch (pointed->getType()) {
                case GLO_EDGE:
                    edge = (GNEEdge*)pointed;
                    break;
                case GLO_LANE:
                    edge = &(((GNELane*)pointed)->getParentEdge());
                    break;
                default:
                    break;
            }
        }
    }
    return edge;
}


GNELane*
GNEViewNet::getLaneAtPopupPosition() {
    GNELane* lane = nullptr;
    if (makeCurrent()) {
        int id = getObjectAtPosition(getPopupPosition());
        GUIGlObject* pointed = GUIGlObjectStorage::gIDStorage.getObjectBlocking(id);
        GUIGlObjectStorage::gIDStorage.unblockObject(id);
        if (pointed) {
            if (pointed->getType() == GLO_LANE) {
                lane = (GNELane*)pointed;
            }
        }
    }
    return lane;
}


GNEAdditional*
GNEViewNet::getAdditionalAtPopupPosition() {
    if (makeCurrent()) {
        int id = getObjectAtPosition(getPopupPosition());
        GUIGlObject* pointed = GUIGlObjectStorage::gIDStorage.getObjectBlocking(id);
        GUIGlObjectStorage::gIDStorage.unblockObject(id);
        if (pointed) {
            return dynamic_cast<GNEAdditional*>(pointed);
        }
    }
    return nullptr;
}


GNEPoly*
GNEViewNet::getPolygonAtPopupPosition() {
    if (makeCurrent()) {
        int id = getObjectAtPosition(getPopupPosition());
        GUIGlObject* pointed = GUIGlObjectStorage::gIDStorage.getObjectBlocking(id);
        GUIGlObjectStorage::gIDStorage.unblockObject(id);
        if (pointed) {
            return dynamic_cast<GNEPoly*>(pointed);
        }
    }
    return nullptr;
}


GNEPOI*
GNEViewNet::getPOIAtPopupPosition() {
    if (makeCurrent()) {
        int id = getObjectAtPosition(getPopupPosition());
        GUIGlObject* pointed = GUIGlObjectStorage::gIDStorage.getObjectBlocking(id);
        GUIGlObjectStorage::gIDStorage.unblockObject(id);
        if (pointed) {
            return dynamic_cast<GNEPOI*>(pointed);
        }
    }
    return nullptr;
}

long 
GNEViewNet::onCmdSetSupermode(FXObject*, FXSelector sel, void*) {
    // check what network mode will be set
    switch (FXSELID(sel)) {
        case MID_GNE_SETSUPERMODE_NETWORK:
            setSupermode(GNE_SUPERMODE_NETWORK);
            break;
        case MID_GNE_SETSUPERMODE_DEMAND:
            setSupermode(GNE_SUPERMODE_DEMAND);
            break;
        default:
            break;
    }
    return 1;
}

long 
GNEViewNet::onCmdSetNetworkMode(FXObject*, FXSelector sel, void*) {
    // check what network mode will be set
    switch (FXSELID(sel)) {
        case MID_GNE_SETMODE_CREATE_EDGE:
            setNetworkEditMode(GNE_NMODE_CREATE_EDGE);
            break;
        case MID_GNE_SETMODE_MOVE:
            setNetworkEditMode(GNE_NMODE_MOVE);
            break;
        case MID_GNE_SETMODE_DELETE:
            setNetworkEditMode(GNE_NMODE_DELETE);
            break;
        case MID_GNE_SETMODE_INSPECT:
            setNetworkEditMode(GNE_NMODE_INSPECT);
            break;
        case MID_GNE_SETMODE_SELECT:
            setNetworkEditMode(GNE_NMODE_SELECT);
            break;
        case MID_GNE_SETMODE_CONNECT:
            setNetworkEditMode(GNE_NMODE_CONNECT);
            break;
        case MID_GNE_SETMODE_TLS:
            setNetworkEditMode(GNE_NMODE_TLS);
            break;
        case MID_GNE_SETMODE_ADDITIONAL:
            setNetworkEditMode(GNE_NMODE_ADDITIONAL);
            break;
        case MID_GNE_SETMODE_CROSSING:
            setNetworkEditMode(GNE_NMODE_CROSSING);
            break;
        case MID_GNE_SETMODE_TAZ:
            setNetworkEditMode(GNE_NMODE_TAZ);
            break;
        case MID_GNE_SETMODE_POLYGON:
            setNetworkEditMode(GNE_NMODE_POLYGON);
            break;
        case MID_GNE_SETMODE_PROHIBITION:
            setNetworkEditMode(GNE_NMODE_PROHIBITION);
            break;
        default:
            break;
    }
    return 1;
}


long
GNEViewNet::onCmdSetDemandMode(FXObject*, FXSelector sel, void*) {
    // check what demand mode will be set
    switch (FXSELID(sel)) {
        case MID_GNE_SETMODE_ROUTES:
            setDemandEditMode(GNE_DMODE_ROUTES);
            break;
        default:
            break;
    }
    return 1;
}


long
GNEViewNet::onCmdSplitEdge(FXObject*, FXSelector, void*) {
    GNEEdge* edge = getEdgeAtPopupPosition();
    if (edge != nullptr) {
        myNet->splitEdge(edge, edge->getSplitPos(getPopupPosition()), myUndoList);
    }
    return 1;
}


long
GNEViewNet::onCmdSplitEdgeBidi(FXObject*, FXSelector, void*) {
    GNEEdge* edge = getEdgeAtPopupPosition();
    if (edge != nullptr) {
        // obtain reverse edge
        GNEEdge* reverseEdge = edge->getOppositeEdge();
        // check that reverse edge works
        if (reverseEdge != nullptr) {
            myNet->splitEdgesBidi(edge, reverseEdge, edge->getSplitPos(getPopupPosition()), myUndoList);
        }
    }
    return 1;
}


long
GNEViewNet::onCmdReverseEdge(FXObject*, FXSelector, void*) {
    GNEEdge* edge = getEdgeAtPopupPosition();
    if (edge != nullptr) {
        if (edge->isAttributeCarrierSelected()) {
            myUndoList->p_begin("Reverse selected " + toString(SUMO_TAG_EDGE) + "s");
            std::vector<GNEEdge*> edges = myNet->retrieveEdges(true);
            for (auto it : edges) {
                myNet->reverseEdge(it, myUndoList);
            }
            myUndoList->p_end();
        } else {
            myUndoList->p_begin("Reverse " + toString(SUMO_TAG_EDGE));
            myNet->reverseEdge(edge, myUndoList);
            myUndoList->p_end();
        }
    }
    return 1;
}


long
GNEViewNet::onCmdAddReversedEdge(FXObject*, FXSelector, void*) {
    GNEEdge* edge = getEdgeAtPopupPosition();
    if (edge != nullptr) {
        if (edge->isAttributeCarrierSelected()) {
            myUndoList->p_begin("Add Reverse edge for selected " + toString(SUMO_TAG_EDGE) + "s");
            std::vector<GNEEdge*> edges = myNet->retrieveEdges(true);
            for (auto it : edges) {
                myNet->addReversedEdge(it, myUndoList);
            }
            myUndoList->p_end();
        } else {
            myUndoList->p_begin("Add reverse " + toString(SUMO_TAG_EDGE));
            myNet->addReversedEdge(edge, myUndoList);
            myUndoList->p_end();
        }
    }
    return 1;
}


long
GNEViewNet::onCmdEditEdgeEndpoint(FXObject*, FXSelector, void*) {
    GNEEdge* edge = getEdgeAtPopupPosition();
    if (edge != nullptr) {
        // snap to active grid the Popup position
        edge->editEndpoint(getPopupPosition(), myUndoList);
    }
    return 1;
}


long
GNEViewNet::onCmdResetEdgeEndpoint(FXObject*, FXSelector, void*) {
    GNEEdge* edge = getEdgeAtPopupPosition();
    if (edge != nullptr) {
        edge->resetEndpoint(getPopupPosition(), myUndoList);
    }
    return 1;
}


long
GNEViewNet::onCmdStraightenEdges(FXObject*, FXSelector, void*) {
    GNEEdge* edge = getEdgeAtPopupPosition();
    if (edge != nullptr) {
        if (edge->isAttributeCarrierSelected()) {
            myUndoList->p_begin("straighten selected " + toString(SUMO_TAG_EDGE) + "s");
            std::vector<GNEEdge*> edges = myNet->retrieveEdges(true);
            for (auto it : edges) {
                it->setAttribute(SUMO_ATTR_SHAPE, "", myUndoList);
            }
            myUndoList->p_end();
        } else {

            myUndoList->p_begin("straighten " + toString(SUMO_TAG_EDGE));
            edge->setAttribute(SUMO_ATTR_SHAPE, "", myUndoList);
            myUndoList->p_end();
        }
    }
    return 1;
}


long
GNEViewNet::onCmdSmoothEdges(FXObject*, FXSelector, void*) {
    GNEEdge* edge = getEdgeAtPopupPosition();
    if (edge != nullptr) {
        if (edge->isAttributeCarrierSelected()) {
            myUndoList->p_begin("straighten elevation of selected " + toString(SUMO_TAG_EDGE) + "s");
            std::vector<GNEEdge*> edges = myNet->retrieveEdges(true);
            for (auto it : edges) {
                it->smooth(myUndoList);
            }
            myUndoList->p_end();
        } else {
            myUndoList->p_begin("straighten edge elevation");
            edge->smooth(myUndoList);
            myUndoList->p_end();
        }
    }
    return 1;
}


long
GNEViewNet::onCmdStraightenEdgesElevation(FXObject*, FXSelector, void*) {
    GNEEdge* edge = getEdgeAtPopupPosition();
    if (edge != nullptr) {
        if (edge->isAttributeCarrierSelected()) {
            myUndoList->p_begin("straighten elevation of selected " + toString(SUMO_TAG_EDGE) + "s");
            std::vector<GNEEdge*> edges = myNet->retrieveEdges(true);
            for (auto it : edges) {
                it->straightenElevation(myUndoList);
            }
            myUndoList->p_end();
        } else {
            myUndoList->p_begin("straighten edge elevation");
            edge->straightenElevation(myUndoList);
            myUndoList->p_end();
        }
    }
    return 1;
}


long
GNEViewNet::onCmdSmoothEdgesElevation(FXObject*, FXSelector, void*) {
    GNEEdge* edge = getEdgeAtPopupPosition();
    if (edge != nullptr) {
        if (edge->isAttributeCarrierSelected()) {
            myUndoList->p_begin("smooth elevation of selected " + toString(SUMO_TAG_EDGE) + "s");
            std::vector<GNEEdge*> edges = myNet->retrieveEdges(true);
            for (auto it : edges) {
                it->smoothElevation(myUndoList);
            }
            myUndoList->p_end();
        } else {
            myUndoList->p_begin("smooth edge elevation");
            edge->smoothElevation(myUndoList);
            myUndoList->p_end();
        }
    }
    return 1;
}


long
GNEViewNet::onCmdSimplifyShape(FXObject*, FXSelector, void*) {
    if (myEditShapePoly != nullptr) {
        myEditShapePoly->simplifyShape(false);
        update();
    } else {
        GNEPoly* polygonUnderMouse = getPolygonAtPopupPosition();
        if (polygonUnderMouse) {
            polygonUnderMouse->simplifyShape();
        }
    }
    return 1;
}


long
GNEViewNet::onCmdDeleteGeometryPoint(FXObject*, FXSelector, void*) {
    if (myEditShapePoly != nullptr) {
        myEditShapePoly->deleteGeometryPoint(getPopupPosition(), false);
        update();
    } else {
        GNEPoly* polygonUnderMouse = getPolygonAtPopupPosition();
        if (polygonUnderMouse) {
            polygonUnderMouse->deleteGeometryPoint(getPopupPosition());
        }
    }
    return 1;
}


long
GNEViewNet::onCmdClosePolygon(FXObject*, FXSelector, void*) {
    if (myEditShapePoly != nullptr) {
        myEditShapePoly->closePolygon(false);
        update();
    } else {
        GNEPoly* polygonUnderMouse = getPolygonAtPopupPosition();
        if (polygonUnderMouse) {
            polygonUnderMouse->closePolygon();
        }
    }
    return 1;
}


long
GNEViewNet::onCmdOpenPolygon(FXObject*, FXSelector, void*) {
    if (myEditShapePoly != nullptr) {
        myEditShapePoly->openPolygon(false);
        update();
    } else {
        GNEPoly* polygonUnderMouse = getPolygonAtPopupPosition();
        if (polygonUnderMouse) {
            polygonUnderMouse->openPolygon();
        }
    }
    return 1;
}


long
GNEViewNet::onCmdSetFirstGeometryPoint(FXObject*, FXSelector, void*) {
    if (myEditShapePoly != nullptr) {
        myEditShapePoly->changeFirstGeometryPoint(myEditShapePoly->getVertexIndex(getPopupPosition(), false, false), false);
        update();
    } else {
        GNEPoly* polygonUnderMouse = getPolygonAtPopupPosition();
        if (polygonUnderMouse) {
            polygonUnderMouse->changeFirstGeometryPoint(polygonUnderMouse->getVertexIndex(getPopupPosition(), false, false));
        }
    }
    return 1;
}


long
GNEViewNet::onCmdTransformPOI(FXObject*, FXSelector, void*) {
    // obtain POI at popup position
    GNEPOI* POI = getPOIAtPopupPosition();
    if (POI) {
        // check what type of POI will be transformed
        if (POI->getTagProperty().getTag() == SUMO_TAG_POI) {
            // obtain lanes around POI boundary
            std::vector<GUIGlID> GLIDs = getObjectsInBoundary(POI->getCenteringBoundary());
            std::vector<GNELane*> lanes;
            for (auto i : GLIDs) {
                GNELane* lane = dynamic_cast<GNELane*>(GUIGlObjectStorage::gIDStorage.getObjectBlocking(i));
                if (lane) {
                    lanes.push_back(lane);
                }
            }
            if (lanes.empty()) {
                WRITE_WARNING("No lanes around " + toString(SUMO_TAG_POI) + " to attach it");
            } else {
                // obtain nearest lane to POI
                GNELane* nearestLane = lanes.front();
                double minorPosOverLane = nearestLane->getShape().nearest_offset_to_point2D(POI->getPositionInView());
                double minorLateralOffset = nearestLane->getShape().positionAtOffset(minorPosOverLane).distanceTo(POI->getPositionInView());
                for (auto i : lanes) {
                    double posOverLane = i->getShape().nearest_offset_to_point2D(POI->getPositionInView());
                    double lateralOffset = i->getShape().positionAtOffset(posOverLane).distanceTo(POI->getPositionInView());
                    if (lateralOffset < minorLateralOffset) {
                        minorPosOverLane = posOverLane;
                        minorLateralOffset = lateralOffset;
                        nearestLane = i;
                    }
                }
                // obtain values of POI
                std::string id = POI->getID();
                std::string type = POI->getShapeType();
                RGBColor color = POI->getShapeColor();
                Position pos = (*POI);
                double layer = POI->getShapeLayer();
                double angle = POI->getShapeNaviDegree();
                std::string imgFile = POI->getShapeImgFile();
                bool relativePath = POI->getShapeRelativePath();
                double POIWidth = POI->getWidth();      // double width -> C4458
                double POIHeight = POI->getHeight();    // double height -> C4458
                // remove POI
                myUndoList->p_begin("attach POI into " + toString(SUMO_TAG_LANE));
                myNet->deleteShape(POI, myUndoList);
                // add POILane
                myNet->addPOI(id, type, color, pos, false, nearestLane->getID(), minorPosOverLane, 0, layer, angle, imgFile, relativePath, POIWidth, POIHeight);
                myUndoList->p_end();
            }
        } else {
            // obtain values of POILane
            std::string id = POI->getID();
            std::string type = POI->getShapeType();
            RGBColor color = POI->getShapeColor();
            Position pos = (*POI);
            double layer = POI->getShapeLayer();
            double angle = POI->getShapeNaviDegree();
            std::string imgFile = POI->getShapeImgFile();
            bool relativePath = POI->getShapeRelativePath();
            double POIWidth = POI->getWidth();      // double width -> C4458
            double POIWeight = POI->getHeight();    // double height -> C4458
            // remove POI
            myUndoList->p_begin("release POI from " + toString(SUMO_TAG_LANE));
            myNet->deleteShape(POI, myUndoList);
            // add POI
            myNet->addPOI(id, type, color, pos, false, "", 0, 0, layer, angle, imgFile, relativePath, POIWidth, POIWeight);
            myUndoList->p_end();
        }
        // update view after transform
        update();
    }
    return 1;
}


long
GNEViewNet::onCmdDuplicateLane(FXObject*, FXSelector, void*) {
    GNELane* lane = getLaneAtPopupPosition();
    if (lane != nullptr) {
        // when duplicating an unselected lane, keep all connections as they
        // are, otherwise recompute them
        if (lane->isAttributeCarrierSelected()) {
            myUndoList->p_begin("duplicate selected " + toString(SUMO_TAG_LANE) + "s");
            std::vector<GNELane*> lanes = myNet->retrieveLanes(true);
            for (auto it : lanes) {
                myNet->duplicateLane(it, myUndoList, true);
            }
            myUndoList->p_end();
        } else {
            myUndoList->p_begin("duplicate " + toString(SUMO_TAG_LANE));
            myNet->duplicateLane(lane, myUndoList, false);
            myUndoList->p_end();
        }
    }
    return 1;
}


long
GNEViewNet::onCmdResetLaneCustomShape(FXObject*, FXSelector, void*) {
    GNELane* lane = getLaneAtPopupPosition();
    if (lane != nullptr) {
        // when duplicating an unselected lane, keep all connections as they
        // are, otherwise recompute them
        if (lane->isAttributeCarrierSelected()) {
            myUndoList->p_begin("reset custom lane shapes");
            std::vector<GNELane*> lanes = myNet->retrieveLanes(true);
            for (auto it : lanes) {
                it->setAttribute(SUMO_ATTR_CUSTOMSHAPE, "", myUndoList);
            }
            myUndoList->p_end();
        } else {
            myUndoList->p_begin("reset custom lane shape");
            lane->setAttribute(SUMO_ATTR_CUSTOMSHAPE, "", myUndoList);
            myUndoList->p_end();
        }
    }
    return 1;
}


long
GNEViewNet::onCmdLaneOperation(FXObject*, FXSelector sel, void*) {
    // check lane operation
    switch (FXSELID(sel)) {
        case MID_GNE_LANE_TRANSFORM_SIDEWALK:
            return restrictLane(SVC_PEDESTRIAN);
        case MID_GNE_LANE_TRANSFORM_BIKE:
            return restrictLane(SVC_BICYCLE);
        case MID_GNE_LANE_TRANSFORM_BUS:
            return restrictLane(SVC_BUS);
        case MID_GNE_LANE_TRANSFORM_GREENVERGE:
            return restrictLane(SVC_IGNORING);
        case MID_GNE_LANE_ADD_SIDEWALK:
            return addRestrictedLane(SVC_PEDESTRIAN);
        case MID_GNE_LANE_ADD_BIKE:
            return addRestrictedLane(SVC_BICYCLE);
        case MID_GNE_LANE_ADD_BUS:
            return addRestrictedLane(SVC_BUS);
        case MID_GNE_LANE_ADD_GREENVERGE:
            return addRestrictedLane(SVC_IGNORING);
        case MID_GNE_LANE_REMOVE_SIDEWALK:
            return removeRestrictedLane(SVC_PEDESTRIAN);
        case MID_GNE_LANE_REMOVE_BIKE:
            return removeRestrictedLane(SVC_BICYCLE);
        case MID_GNE_LANE_REMOVE_BUS:
            return removeRestrictedLane(SVC_BUS);
        case MID_GNE_LANE_REMOVE_GREENVERGE:
            return removeRestrictedLane(SVC_IGNORING);
        default:
            break;
    }
}


long
GNEViewNet::onCmdOpenAdditionalDialog(FXObject*, FXSelector, void*) {
    // retrieve additional under cursor
    GNEAdditional* addtional = getAdditionalAtPopupPosition();
    // check if additional can open dialog
    if (addtional && addtional->getTagProperty().hasDialog()) {
        addtional->openAdditionalDialog();
    }
    return 1;
}


bool
GNEViewNet::restrictLane(SUMOVehicleClass vclass) {
    GNELane* lane = getLaneAtPopupPosition();
    if (lane != nullptr) {
        // Get selected lanes
        std::vector<GNELane*> lanes = myNet->retrieveLanes(true); ;
        // Declare map of edges and lanes
        std::map<GNEEdge*, GNELane*> mapOfEdgesAndLanes;
        // Iterate over selected lanes
        for (auto i : lanes) {
            mapOfEdgesAndLanes[myNet->retrieveEdge(i->getParentEdge().getID())] = i;
        }
        // Throw warning dialog if there hare multiple lanes selected in the same edge
        if (mapOfEdgesAndLanes.size() != lanes.size()) {
            FXMessageBox::information(getApp(), MBOX_OK,
                                      "Multiple lane in the same edge selected", "%s",
                                      ("There are selected lanes that belong to the same edge.\n Only one lane per edge will be restricted for " + toString(vclass) + ".").c_str());
        }
        // If we handeln a set of lanes
        if (mapOfEdgesAndLanes.size() > 0) {
            // declare counter for number of Sidewalks
            int counter = 0;
            // iterate over selected lanes
            for (auto i : mapOfEdgesAndLanes) {
                if (i.first->hasRestrictedLane(vclass)) {
                    counter++;
                }
            }
            // if all edges parent own a Sidewalk, stop function
            if (counter == (int)mapOfEdgesAndLanes.size()) {
                FXMessageBox::information(getApp(), MBOX_OK,
                                          ("Set vclass for " + toString(vclass) + " to selected lanes").c_str(), "%s",
                                          ("All lanes own already another lane in the same edge with a restriction for " + toString(vclass)).c_str());
                return 0;
            } else {
                WRITE_DEBUG("Opening FXMessageBox 'restrict lanes'");
                // Ask confirmation to user
                FXuint answer = FXMessageBox::question(getApp(), MBOX_YES_NO,
                                                       ("Set vclass for " + toString(vclass) + " to selected lanes").c_str(), "%s",
                                                       (toString(mapOfEdgesAndLanes.size() - counter) + " lanes will be restricted for " + toString(vclass) + ". continue?").c_str());
                if (answer != 1) { //1:yes, 2:no, 4:esc
                    // write warning if netedit is running in testing mode
                    if (answer == 2) {
                        WRITE_DEBUG("Closed FXMessageBox 'restrict lanes' with 'No'");
                    } else if (answer == 4) {
                        WRITE_DEBUG("Closed FXMessageBox 'restrict lanes' with 'ESC'");
                    }
                    return 0;
                } else {
                    // write warning if netedit is running in testing mode
                    WRITE_DEBUG("Closed FXMessageBox 'restrict lanes' with 'Yes'");
                }
            }
            // begin undo operation
            myUndoList->p_begin("restrict lanes to " + toString(vclass));
            // iterate over selected lanes
            for (std::map<GNEEdge*, GNELane*>::iterator i = mapOfEdgesAndLanes.begin(); i != mapOfEdgesAndLanes.end(); i++) {
                // Transform lane to Sidewalk
                myNet->restrictLane(vclass, i->second, myUndoList);
            }
            // end undo operation
            myUndoList->p_end();
        } else {
            // If only have a single lane, start undo/redo operation
            myUndoList->p_begin("restrict lane to " + toString(vclass));
            // Transform lane to Sidewalk
            myNet->restrictLane(vclass, lane, myUndoList);
            // end undo operation
            myUndoList->p_end();
        }
    }
    return 1;
}


bool
GNEViewNet::addRestrictedLane(SUMOVehicleClass vclass) {
    GNELane* lane = getLaneAtPopupPosition();
    if (lane != nullptr) {
        // Get selected edges
        std::vector<GNEEdge*> edges = myNet->retrieveEdges(true);
        // get selected lanes
        std::vector<GNELane*> lanes = myNet->retrieveLanes(true);
        // Declare set of edges
        std::set<GNEEdge*> setOfEdges;
        // Fill set of edges with vector of edges
        for (auto i : edges) {
            setOfEdges.insert(i);
        }
        // iterate over selected lanes
        for (auto it : lanes) {
            // Insert pointer to edge into set of edges (To avoid duplicates)
            setOfEdges.insert(myNet->retrieveEdge(it->getParentEdge().getID()));
        }
        // If we handeln a set of edges
        if (setOfEdges.size() > 0) {
            // declare counter for number of restrictions
            int counter = 0;
            // iterate over set of edges
            for (std::set<GNEEdge*>::iterator it = setOfEdges.begin(); it != setOfEdges.end(); it++) {
                // update counter if edge has already a restricted lane of type "vclass"
                if ((*it)->hasRestrictedLane(vclass)) {
                    counter++;
                }
            }
            // if all lanes own a Sidewalk, stop function
            if (counter == (int)setOfEdges.size()) {
                FXMessageBox::information(getApp(), MBOX_OK,
                                          ("Add vclass for" + toString(vclass) + " to selected lanes").c_str(), "%s",
                                          ("All lanes own already another lane in the same edge with a restriction for " + toString(vclass)).c_str());
                return 0;
            } else {
                WRITE_DEBUG("Opening FXMessageBox 'restrict lanes'");
                // Ask confirmation to user
                FXuint answer = FXMessageBox::question(getApp(), MBOX_YES_NO,
                                                       ("Add vclass for " + toString(vclass) + " to selected lanes").c_str(), "%s",
                                                       (toString(setOfEdges.size() - counter) + " restrictions for " + toString(vclass) + " will be added. continue?").c_str());
                if (answer != 1) { //1:yes, 2:no, 4:esc
                    // write warning if netedit is running in testing mode
                    if (answer == 2) {
                        WRITE_DEBUG("Closed FXMessageBox 'restrict lanes' with 'No'");
                    } else if (answer == 4) {
                        WRITE_DEBUG("Closed FXMessageBox 'restrict lanes' with 'ESC'");
                    }
                    return 0;
                } else {
                    // write warning if netedit is running in testing mode
                    WRITE_DEBUG("Closed FXMessageBox 'restrict lanes' with 'Yes'");
                }
            }
            // begin undo operation
            myUndoList->p_begin("Add restrictions for " + toString(vclass));
            // iterate over set of edges
            for (auto it : setOfEdges) {
                // add restricted lane
                myNet->addRestrictedLane(vclass, *it, 0, myUndoList);
            }
            // end undo operation
            myUndoList->p_end();
        } else {
            // If only have a single lane, start undo/redo operation
            myUndoList->p_begin("Add vclass for " + toString(vclass));
            // Add restricted lane
            if (lane->getIndex() > 0) {
                myNet->addRestrictedLane(vclass, lane->getParentEdge(), lane->getIndex(), myUndoList);
            } else {
                myNet->addRestrictedLane(vclass, lane->getParentEdge(), 0, myUndoList);
            }
            // end undo/redo operation
            myUndoList->p_end();
        }
    }
    return 1;
}


bool
GNEViewNet::removeRestrictedLane(SUMOVehicleClass vclass) {
    GNELane* lane = getLaneAtPopupPosition();
    if (lane != nullptr) {
        // Get selected edges
        std::vector<GNEEdge*> edges = myNet->retrieveEdges(true);
        // get selected lanes
        std::vector<GNELane*> lanes = myNet->retrieveLanes(true);
        // Declare set of edges
        std::set<GNEEdge*> setOfEdges;
        // Fill set of edges with vector of edges
        for (auto i : edges) {
            setOfEdges.insert(i);
        }
        // iterate over selected lanes
        for (auto it : lanes) {
            // Insert pointer to edge into set of edges (To avoid duplicates)
            setOfEdges.insert(myNet->retrieveEdge(it->getParentEdge().getID()));
        }
        // If we handeln a set of edges
        if (setOfEdges.size() > 0) {
            // declare counter for number of restrictions
            int counter = 0;
            // iterate over set of edges
            for (std::set<GNEEdge*>::iterator it = setOfEdges.begin(); it != setOfEdges.end(); it++) {
                // update counter if edge has already a restricted lane of type "vclass"
                if ((*it)->hasRestrictedLane(vclass)) {
                    counter++;
                }
            }
            // if all lanes don't own a Sidewalk, stop function
            if (counter == 0) {
                FXMessageBox::information(getApp(), MBOX_OK,
                                          ("Remove vclass for " + toString(vclass) + " to selected lanes").c_str(), "%s",
                                          ("Selected lanes and edges haven't a restriction for " + toString(vclass)).c_str());
                return 0;
            } else {
                WRITE_DEBUG("Opening FXMessageBox 'restrict lanes'");
                // Ask confirmation to user
                FXuint answer = FXMessageBox::question(getApp(), MBOX_YES_NO,
                                                       ("Remove vclass for " + toString(vclass) + " to selected lanes").c_str(), "%s",
                                                       (toString(counter) + " restrictions for " + toString(vclass) + " will be removed. continue?").c_str());
                if (answer != 1) { //1:yes, 2:no, 4:esc
                    // write warning if netedit is running in testing mode
                    if (answer == 2) {
                        WRITE_DEBUG("Closed FXMessageBox 'restrict lanes' with 'No'");
                    } else if (answer == 4) {
                        WRITE_DEBUG("Closed FXMessageBox 'restrict lanes' with 'ESC'");
                    }
                    return 0;
                } else {
                    // write warning if netedit is running in testing mode
                    WRITE_DEBUG("Closed FXMessageBox 'restrict lanes' with 'Yes'");
                }
            }
            // begin undo operation
            myUndoList->p_begin("Remove restrictions for " + toString(vclass));
            // iterate over set of edges
            for (std::set<GNEEdge*>::iterator it = setOfEdges.begin(); it != setOfEdges.end(); it++) {
                // add Sidewalk
                myNet->removeRestrictedLane(vclass, *(*it), myUndoList);
            }
            // end undo operation
            myUndoList->p_end();
        } else {
            // If only have a single lane, start undo/redo operation
            myUndoList->p_begin("Remove vclass for " + toString(vclass));
            // Remove Sidewalk
            myNet->removeRestrictedLane(vclass, lane->getParentEdge(), myUndoList);
            // end undo/redo operation
            myUndoList->p_end();
        }
    }
    return 1;
}


void
GNEViewNet::processClick(void* eventData) {
    FXEvent* evt = (FXEvent*)eventData;
    // process click
    destroyPopup();
    setFocus();
    myChanger->onLeftBtnPress(eventData);
    grab();
    // Check there are double click
    if (evt->click_count == 2) {
        handle(this, FXSEL(SEL_DOUBLECLICKED, 0), eventData);
    }
}


void 
GNEViewNet::updateCursor() {
    // update cursor if control key is pressed
    if(myKeyPressed.controlKeyPressed() && ((mySuperModes.networkEditMode == GNE_NMODE_ADDITIONAL) || (mySuperModes.networkEditMode == GNE_NMODE_POLYGON) || (mySuperModes.networkEditMode == GNE_NMODE_TAZ))) {
        setDefaultCursor(GUICursorSubSys::getCursor(SUMOCURSOR_MOVE));
        setDragCursor(GUICursorSubSys::getCursor(SUMOCURSOR_MOVE));
    } else {
        setDefaultCursor(GUICursorSubSys::getCursor(SUMOCURSOR_DEFAULT));
        setDragCursor(GUICursorSubSys::getCursor(SUMOCURSOR_DEFAULT));
    }
}


long
GNEViewNet::onCmdEditJunctionShape(FXObject*, FXSelector, void*) {
    // Obtain junction under mouse
    GNEJunction* junction = getJunctionAtPopupPosition();
    if (junction) {
        if (!OptionsCont::getOptions().getBool("lefthand")) {
            // for lefthand networks, the shape is already computed in GNELoadThread::run()
            // computing it here does not work because the network needs to be
            // mirrored before and after
            junction->getNBNode()->computeNodeShape(-1);
        } else if (junction->getNBNode()->getShape().size() == 0) {
            // recompute the whole network
            myNet->computeAndUpdate(OptionsCont::getOptions(), false);
        }
        PositionVector nodeShape = junction->getNBNode()->getShape();
        nodeShape.closePolygon();
        startEditCustomShape(junction, nodeShape, true);
    }
    // destroy pop-up and set focus in view net
    destroyPopup();
    setFocus();
    return 1;
}


long
GNEViewNet::onCmdResetJunctionShape(FXObject*, FXSelector, void*) {
    // Obtain junction under mouse
    GNEJunction* junction = getJunctionAtPopupPosition();
    if (junction) {
        // are, otherwise recompute them
        if (junction->isAttributeCarrierSelected()) {
            myUndoList->p_begin("reset custom junction shapes");
            std::vector<GNEJunction*> junctions = myNet->retrieveJunctions(true);
            for (auto it : junctions) {
                it->setAttribute(SUMO_ATTR_SHAPE, "", myUndoList);
            }
            myUndoList->p_end();
        } else {
            myUndoList->p_begin("reset custom junction shape");
            junction->setAttribute(SUMO_ATTR_SHAPE, "", myUndoList);
            myUndoList->p_end();
        }
    }
    // destroy pop-up and set focus in view net
    destroyPopup();
    setFocus();
    return 1;
}


long
GNEViewNet::onCmdReplaceJunction(FXObject*, FXSelector, void*) {
    GNEJunction* junction = getJunctionAtPopupPosition();
    if (junction != nullptr) {
        myNet->replaceJunctionByGeometry(junction, myUndoList);
        update();
    }
    // destroy pop-up and set focus in view net
    destroyPopup();
    setFocus();
    return 1;
}


long
GNEViewNet::onCmdSplitJunction(FXObject*, FXSelector, void*) {
    GNEJunction* junction = getJunctionAtPopupPosition();
    if (junction != nullptr) {
        myNet->splitJunction(junction, myUndoList);
        update();
    }
    // destroy pop-up and set focus in view net
    destroyPopup();
    setFocus();
    return 1;
}


long
GNEViewNet::onCmdClearConnections(FXObject*, FXSelector, void*) {
    GNEJunction* junction = getJunctionAtPopupPosition();
    if (junction != nullptr) {
        // check if we're handling a selection
        if (junction->isAttributeCarrierSelected()) {
            std::vector<GNEJunction*> selectedJunction = myNet->retrieveJunctions(true);
            myUndoList->p_begin("clear connections of selected junctions");
            for (auto i : selectedJunction) {
                myNet->clearJunctionConnections(i, myUndoList);
            }
            myUndoList->p_end();
        } else {
            myNet->clearJunctionConnections(junction, myUndoList);
        }
        update();
    }
    // destroy pop-up and set focus in view net
    destroyPopup();
    setFocus();
    return 1;
}


long
GNEViewNet::onCmdResetConnections(FXObject*, FXSelector, void*) {
    GNEJunction* junction = getJunctionAtPopupPosition();
    if (junction != nullptr) {
        // check if we're handling a selection
        if (junction->isAttributeCarrierSelected()) {
            std::vector<GNEJunction*> selectedJunction = myNet->retrieveJunctions(true);
            myUndoList->p_begin("reset connections of selected junctions");
            for (auto i : selectedJunction) {
                myNet->resetJunctionConnections(i, myUndoList);
            }
            myUndoList->p_end();
        } else {
            myNet->resetJunctionConnections(junction, myUndoList);
        }
        update();
    }
    // destroy pop-up and set focus in view net
    destroyPopup();
    setFocus();
    return 1;
}


long
GNEViewNet::onCmdEditConnectionShape(FXObject*, FXSelector, void*) {
    // Obtain connection under mouse
    GNEConnection* connection = getConnectionAtPopupPosition();
    if (connection) {
        startEditCustomShape(connection, connection->getShape(), false);
    }
    // destroy pop-up and update view Net
    destroyPopup();
    setFocus();
    return 1;
}


long
GNEViewNet::onCmdEditCrossingShape(FXObject*, FXSelector, void*) {
    // Obtain crossing under mouse
    GNECrossing* crossing = getCrossingAtPopupPosition();
    if (crossing) {
        // due crossings haven two shapes, check what has to be edited
        PositionVector shape = crossing->getNBCrossing()->customShape.size() > 0 ? crossing->getNBCrossing()->customShape : crossing->getNBCrossing()->shape;
        startEditCustomShape(crossing, shape, false);
    }
    // destroy pop-up and update view Net
    destroyPopup();
    setFocus();
    return 1;
}


long
GNEViewNet::onCmdToogleShowConnection(FXObject*, FXSelector, void*) {
    // if show was enabled, init GNEConnections
    if (myViewOptions.showConnections()) {
        getNet()->initGNEConnections();
    }
    // change flag "showLane2Lane" in myVisualizationSettings
    myVisualizationSettings->showLane2Lane = myViewOptions.showConnections();
    // Hide/show connections requiere recompute
    getNet()->requireRecompute();
    // Update viewnNet to show/hide conections
    update();
    return 1;
}


long
GNEViewNet::onCmdToogleSelectEdges(FXObject*, FXSelector, void*) {
    // nothing to do
    return 1;
}


long
GNEViewNet::onCmdToogleShowBubbles(FXObject*, FXSelector, void*) {
    // Only update view
    update();
    return 1;
}


long
GNEViewNet::onCmdToogleMoveElevation(FXObject*, FXSelector, void*) {
    // Only update view
    update();
    return 1;
}


long
GNEViewNet::onCmdAddSelected(FXObject*, FXSelector, void*) {
    if (makeCurrent()) {
        int id = getObjectAtPosition(getPopupPosition());
        GNEAttributeCarrier* ACToselect = dynamic_cast <GNEAttributeCarrier*>(GUIGlObjectStorage::gIDStorage.getObjectBlocking(id));
        GUIGlObjectStorage::gIDStorage.unblockObject(id);
        if (ACToselect && !ACToselect->isAttributeCarrierSelected()) {
            ACToselect->selectAttributeCarrier();
        }
    }
    return 1;
}


long
GNEViewNet::onCmdRemoveSelected(FXObject*, FXSelector, void*) {
    if (makeCurrent()) {
        int id = getObjectAtPosition(getPopupPosition());
        GNEAttributeCarrier* ACToselect = dynamic_cast <GNEAttributeCarrier*>(GUIGlObjectStorage::gIDStorage.getObjectBlocking(id));
        GUIGlObjectStorage::gIDStorage.unblockObject(id);
        if (ACToselect && ACToselect->isAttributeCarrierSelected()) {
            ACToselect->unselectAttributeCarrier();
        }
    }
    return 1;
}


long
GNEViewNet::onCmdShowGrid(FXObject*, FXSelector, void*) {
    // show or hidde grid depending of myViewOptions.menuCheckShowGrid
    if (myViewOptions.menuCheckShowGrid->getCheck()) {
        myVisualizationSettings->showGrid = true;
    } else {
        myVisualizationSettings->showGrid = false;
    }
    update();
    return 1;
}


// ===========================================================================
// private
// ===========================================================================

void 
GNEViewNet::setSupermode(Supermodes supermode) {
    if (supermode == mySuperModes.currentSupermode) {
        setStatusBarText("Mode already selected");
        if (myCurrentFrame != nullptr) {
            myCurrentFrame->focusUpperElement();
        }
    } else {
        setStatusBarText("");
        // abort current operation
        abortOperation(false);
        // set super mode
        mySuperModes.currentSupermode = supermode;
        // set supermodes
        if (supermode == GNE_SUPERMODE_NETWORK) {
            // change buttons
            mySuperModes.networkButton->setChecked(true);
            mySuperModes.demandButton->setChecked(false);
            // show network buttons
            myNetworkCheckableButtons.showNetworkCheckableButtons();
            // hide demand buttons
            myDemandCheckableButtons.hideDemandCheckableButtons();
            // force update network mode
            setNetworkEditMode(mySuperModes.networkEditMode, true);
        } else if (supermode == GNE_SUPERMODE_DEMAND) {
            // for demand recompute network
            myNet->computeEverything((GNEApplicationWindow*)myApp);
            // change buttons
            mySuperModes.networkButton->setChecked(false);
            mySuperModes.demandButton->setChecked(true);
            // hide network buttons
            myNetworkCheckableButtons.hideNetworkCheckableButtons();
            // show demand buttons
            myDemandCheckableButtons.showDemandCheckableButtons();
            // force update demand mode
            setDemandEditMode(mySuperModes.demandEditMode, true);
        }
        // update buttons
        mySuperModes.networkButton->update();
        mySuperModes.demandButton->update();
    }
}


void
GNEViewNet::setNetworkEditMode(NetworkEditMode mode, bool force) {
    if ((mode == mySuperModes.networkEditMode) && !force) {
        setStatusBarText("Network mode already selected");
        if (myCurrentFrame != nullptr) {
            myCurrentFrame->focusUpperElement();
        }
    } else if (mySuperModes.networkEditMode == GNE_NMODE_TLS && !myViewParent->getTLSEditorFrame()->isTLSSaved()) {
        setStatusBarText("save modifications in TLS before change mode");
        myCurrentFrame->focusUpperElement();
    } else {
        setStatusBarText("");
        abortOperation(false);
        // stop editing of custom shapes
        stopEditCustomShape();
        // set edit mode
        mySuperModes.networkEditMode = mode;
        switch (mode) {
            case GNE_NMODE_CONNECT:
            case GNE_NMODE_PROHIBITION:
            case GNE_NMODE_TLS:
                // modes which depend on computed data
                myNet->computeEverything((GNEApplicationWindow*)myApp);
                break;
            default:
                break;
        }
        updateNetworkModeSpecificControls();
    }
}


void
GNEViewNet::setDemandEditMode(DemandEditMode mode, bool force) {
    if ((mode == mySuperModes.demandEditMode) && !force) {
        setStatusBarText("Demand mode already selected");
        if (myCurrentFrame != nullptr) {
            myCurrentFrame->focusUpperElement();
        }
    } else {
        /** **/
        updateDemandModeSpecificControls();
    }
}


void
GNEViewNet::buildNetworkEditModeControls() {
    // first build supermode buttons
    mySuperModes.buildSuperModeButtons();

    // build menu checks for Network checkable buttons
    myNetworkCheckableButtons.buildNetworkCheckableButtons();

    // build menu checks for Demand checkable buttons
    myDemandCheckableButtons.buildDemandCheckableButtons();

    // @ToDo add here new FXToolBarGrip(myNavigationToolBar, nullptr, 0, GUIDesignToolbarGrip);

    // initialize mode specific controls

    // build menu checks of create edges options
    myCreateEdgeOptions.buildCreateEdgeOptionMenuChecks();

    // build menu checks of view options
    myViewOptions.buildViewOptionsMenuChecks();
}


void
GNEViewNet::updateNetworkModeSpecificControls() {
    // hide grid
    myViewOptions.menuCheckShowGrid->setCheck(myVisualizationSettings->showGrid);
    // hide all checkbox of create edge
    myCreateEdgeOptions.hideCreateEdgeOptionMenuChecks();
    // hide all checkbox of view options
    myViewOptions.hideViewOptionsMenuChecks();
    // disable all network edit modes
    myNetworkCheckableButtons.disableNetworkCheckableButtons();
    // hide all frames
    myViewParent->hideAllFrames();
    // enable selected controls
<<<<<<< HEAD
    switch (mySuperModes.networkEditMode) {
        case GNE_NMODE_CREATE_EDGE:
            myCreateEdgeOptions.chainCreateEdge->show();
            myCreateEdgeOptions.autoCreateOppositeEdge->show();
            myNetworkCheckableButtons.createEdgeButton->setChecked(true);
            myViewOptions.menuCheckShowGrid->show();
            break;
        case GNE_NMODE_MOVE:
            myCreateEdgeOptions.menuCheckWarnAboutMerge->show();
            myCreateEdgeOptions.menuCheckShowBubbleOverJunction->show();
            myCreateEdgeOptions.menuCheckMoveElevation->show();
            myNetworkCheckableButtons.moveButton->setChecked(true);
=======
    switch (myEditMode) {
        case GNE_MODE_CREATE_EDGE:
            myCreateEdgeOptions.chainEdges->show();
            myCreateEdgeOptions.autoOppositeEdge->show();
            myEditModeCreateEdge->setChecked(true);
            myViewOptions.menuCheckShowGrid->show();
            break;
        case GNE_MODE_MOVE:
            myCreateEdgeOptions.warnAboutMerge->show();
            myCreateEdgeOptions.showJunctionBubble->show();
            myCreateEdgeOptions.moveElevation->show();
            myEditModeMove->setChecked(true);
>>>>>>> 96176db7
            myViewOptions.menuCheckShowGrid->show();
            break;
        case GNE_NMODE_DELETE:
            myViewParent->getDeleteFrame()->show();
            myViewParent->getDeleteFrame()->focusUpperElement();
            myCurrentFrame = myViewParent->getDeleteFrame();
            myViewOptions.menuCheckShowConnections->show();
            myViewOptions.menuCheckSelectEdges->show();
            myNetworkCheckableButtons.deleteButton->setChecked(true);
            break;
        case GNE_NMODE_INSPECT:
            myViewParent->getInspectorFrame()->show();
            myViewParent->getInspectorFrame()->focusUpperElement();
            myCurrentFrame = myViewParent->getInspectorFrame();
            myViewOptions.menuCheckSelectEdges->show();
            myViewOptions.menuCheckShowConnections->show();
            myNetworkCheckableButtons.inspectButton->setChecked(true);
            break;
        case GNE_NMODE_SELECT:
            myViewParent->getSelectorFrame()->show();
            myViewParent->getSelectorFrame()->focusUpperElement();
            myCurrentFrame = myViewParent->getSelectorFrame();
            myViewOptions.menuCheckSelectEdges->show();
            myViewOptions.menuCheckShowConnections->show();
            myViewOptions.menuCheckExtendSelection->show();
            myNetworkCheckableButtons.selectButton->setChecked(true);
            break;
        case GNE_NMODE_CONNECT:
            myViewParent->getConnectorFrame()->show();
            myViewParent->getConnectorFrame()->focusUpperElement();
            myCurrentFrame = myViewParent->getConnectorFrame();
            myViewOptions.menuCheckHideConnections->show();
            myNetworkCheckableButtons.connectionButton->setChecked(true);
            break;
        case GNE_NMODE_TLS:
            myViewParent->getTLSEditorFrame()->show();
            myViewParent->getTLSEditorFrame()->focusUpperElement();
            myCurrentFrame = myViewParent->getTLSEditorFrame();
            myViewOptions.menuCheckChangeAllPhases->show();
            myNetworkCheckableButtons.trafficLightButton->setChecked(true);
            break;
        case GNE_NMODE_ADDITIONAL:
            myViewParent->getAdditionalFrame()->show();
            myViewParent->getAdditionalFrame()->focusUpperElement();
            myCurrentFrame = myViewParent->getAdditionalFrame();
            myNetworkCheckableButtons.additionalButton->setChecked(true);
            myViewOptions.menuCheckShowGrid->show();
            break;
        case GNE_NMODE_CROSSING:
            myViewParent->getCrossingFrame()->show();
            myViewParent->getCrossingFrame()->focusUpperElement();
            myCurrentFrame = myViewParent->getCrossingFrame();
            myNetworkCheckableButtons.crossingButton->setChecked(true);
            myViewOptions.menuCheckShowGrid->setCheck(false);
            break;
        case GNE_NMODE_TAZ:
            myViewParent->getTAZFrame()->show();
            myViewParent->getTAZFrame()->focusUpperElement();
            myCurrentFrame = myViewParent->getTAZFrame();
            myNetworkCheckableButtons.TAZButton->setChecked(true);
            myViewOptions.menuCheckShowGrid->setCheck(false);
            break;
        case GNE_NMODE_POLYGON:
            myViewParent->getPolygonFrame()->show();
            myViewParent->getPolygonFrame()->focusUpperElement();
            myCurrentFrame = myViewParent->getPolygonFrame();
            myNetworkCheckableButtons.shapeButton->setChecked(true);
            myViewOptions.menuCheckShowGrid->show();
            break;
        case GNE_NMODE_PROHIBITION:
            myViewParent->getProhibitionFrame()->show();
            myViewParent->getProhibitionFrame()->focusUpperElement();
            myCurrentFrame = myViewParent->getProhibitionFrame();
            myNetworkCheckableButtons.prohibitionButton->setChecked(true);
            break;
        default:
            break;
    }
    // Update Network buttons
    myNetworkCheckableButtons.updateNetworkCheckableButtons();
    // force repaint because different modes draw different things
    myToolbar->recalc();
    onPaint(nullptr, 0, nullptr);
    update();
}



void
GNEViewNet::buildDemandEditModeControls() {
    // initialize mode specific controls
}


void
GNEViewNet::updateDemandModeSpecificControls() {
    // hide grid
    myViewOptions.menuCheckShowGrid->setCheck(myVisualizationSettings->showGrid);
    // hide all checkbox of create edge
    myCreateEdgeOptions.hideCreateEdgeOptionMenuChecks();
    // hide all checkbox of view options
    myViewOptions.hideViewOptionsMenuChecks();
    // disable all Demand edit modes
    myDemandCheckableButtons.disableDemandCheckableButtons();
    // hide all frames
    myViewParent->hideAllFrames();
    // enable selected controls
    switch (mySuperModes.demandEditMode) {
        case GNE_DMODE_ROUTES:
            myDemandCheckableButtons.routeButton->setChecked(true);
            break;
        default:
            break;
    }
    // Update Demand buttons
    myDemandCheckableButtons.updateDemandCheckableButtons();
    // force repaint because different modes draw different things
    myToolbar->recalc();
    onPaint(nullptr, 0, nullptr);
    update();
}


void
GNEViewNet::deleteSelectedJunctions() {
    std::vector<GNEJunction*> junctions = myNet->retrieveJunctions(true);
    if (junctions.size() > 0) {
        std::string plural = junctions.size() == 1 ? ("") : ("s");
        myUndoList->p_begin("delete selected " + toString(SUMO_TAG_JUNCTION) + plural);
        for (auto i : junctions) {
            myNet->deleteJunction(i, myUndoList);
        }
        myUndoList->p_end();
    }
}


void
GNEViewNet::deleteSelectedLanes() {
    std::vector<GNELane*> lanes = myNet->retrieveLanes(true);
    if (lanes.size() > 0) {
        std::string plural = lanes.size() == 1 ? ("") : ("s");
        myUndoList->p_begin("delete selected " + toString(SUMO_TAG_LANE) + plural);
        for (auto i : lanes) {
            // when deleting multiple lanes, recompute connections
            myNet->deleteLane(i, myUndoList, true);
        }
        myUndoList->p_end();
    }
}


void
GNEViewNet::deleteSelectedEdges() {
    std::vector<GNEEdge*> edges = myNet->retrieveEdges(true);
    if (edges.size() > 0) {
        std::string plural = edges.size() == 1 ? ("") : ("s");
        myUndoList->p_begin("delete selected " + toString(SUMO_TAG_EDGE) + plural);
        for (auto i : edges) {
            // when deleting multiple edges, recompute connections
            myNet->deleteEdge(i, myUndoList, true);
        }
        myUndoList->p_end();
    }
}


void
GNEViewNet::deleteSelectedAdditionals() {
    std::vector<GNEAdditional*> additionals = myNet->retrieveAdditionals(true);
    if (additionals.size() > 0) {
        std::string plural = additionals.size() == 1 ? ("") : ("s");
        myUndoList->p_begin("delete selected additional" + plural);
        for (auto i : additionals) {
            // due there are additionals that are removed when their parent is removed, we need to check if yet exists before removing
            if (myNet->retrieveAdditional(i->getTagProperty().getTag(), i->getID(), false) != nullptr) {
                getViewParent()->getAdditionalFrame()->removeAdditional(i);
            }
        }
        myUndoList->p_end();
    }
}



void
GNEViewNet::deleteSelectedCrossings() {
    // obtain selected crossings
    std::vector<GNEJunction*> junctions = myNet->retrieveJunctions();
    std::vector<GNECrossing*> crossings;
    for (auto i : junctions) {
        for (auto j : i->getGNECrossings()) {
            if (j->isAttributeCarrierSelected()) {
                crossings.push_back(j);
            }
        }
    }
    // remove selected crossings
    if (crossings.size() > 0) {
        std::string plural = crossings.size() == 1 ? ("") : ("s");
        myUndoList->p_begin("delete selected " + toString(SUMO_TAG_CROSSING) + "s");
        for (auto i : crossings) {
            if (myNet->retrieveCrossing(i->getID(), false)) {
                myNet->deleteCrossing(i, myUndoList);
            }
        }
        myUndoList->p_end();
    }
}


void
GNEViewNet::deleteSelectedConnections() {
    // obtain selected connections
    std::vector<GNEEdge*> edges = myNet->retrieveEdges();
    std::vector<GNEConnection*> connections;
    for (auto i : edges) {
        for (auto j : i->getGNEConnections()) {
            if (j->isAttributeCarrierSelected()) {
                connections.push_back(j);
            }
        }
    }
    // remove selected connections
    if (connections.size() > 0) {
        std::string plural = connections.size() == 1 ? ("") : ("s");
        myUndoList->p_begin("delete selected " + toString(SUMO_TAG_CONNECTION) + plural);
        for (auto i : connections) {
            myNet->deleteConnection(i, myUndoList);
        }
        myUndoList->p_end();
    }
}


void
GNEViewNet::deleteSelectedShapes() {
    // obtain selected shapes
    std::vector<GNEShape*> selectedShapes = myNet->retrieveShapes(true);
    // remove it
    if (selectedShapes.size() > 0) {
        std::string plural = selectedShapes.size() == 1 ? ("") : ("s");
        myUndoList->p_begin("delete selected shape" + plural);
        for (auto i : selectedShapes) {
            myNet->deleteShape(i, myUndoList);
        }
        myUndoList->p_end();
    }
}


bool
GNEViewNet::mergeJunctions(GNEJunction* moved, const Position& oldPos) {
    const Position& newPos = moved->getNBNode()->getPosition();
    GNEJunction* mergeTarget = nullptr;
    // try to find another junction to merge with
    if (makeCurrent()) {
        Boundary selection;
        selection.add(newPos);
        selection.grow(0.1);
        const std::vector<GUIGlID> ids = getObjectsInBoundary(selection);
        GUIGlObject* object = nullptr;
        for (auto it_ids : ids) {
            if (it_ids == 0) {
                continue;
            }
            object = GUIGlObjectStorage::gIDStorage.getObjectBlocking(it_ids);
            if (!object) {
                throw ProcessError("Unkown object in selection (id=" + toString(it_ids) + ").");
            }
            if ((object->getType() == GLO_JUNCTION) && (it_ids != moved->getGlID())) {
                mergeTarget = dynamic_cast<GNEJunction*>(object);
            }
            GUIGlObjectStorage::gIDStorage.unblockObject(it_ids);
        }
    }
    if (mergeTarget) {
        // optionally ask for confirmation
        if (myCreateEdgeOptions.warnAboutMerge->getCheck()) {
            WRITE_DEBUG("Opening FXMessageBox 'merge junctions'");
            // open question box
            FXuint answer = FXMessageBox::question(this, MBOX_YES_NO,
                                                   "Confirm Junction Merger", "%s",
                                                   ("Do you wish to merge junctions '" + moved->getMicrosimID() +
                                                    "' and '" + mergeTarget->getMicrosimID() + "'?\n" +
                                                    "('" + moved->getMicrosimID() +
                                                    "' will be eliminated and its roads added to '" +
                                                    mergeTarget->getMicrosimID() + "')").c_str());
            if (answer != 1) { //1:yes, 2:no, 4:esc
                // write warning if netedit is running in testing mode
                if (answer == 2) {
                    WRITE_DEBUG("Closed FXMessageBox 'merge junctions' with 'No'");
                } else if (answer == 4) {
                    WRITE_DEBUG("Closed FXMessageBox 'merge junctions' with 'ESC'");
                }
                return false;
            } else {
                // write warning if netedit is running in testing mode
                WRITE_DEBUG("Closed FXMessageBox 'merge junctions' with 'Yes'");
            }
        }
        // restore previous position of junction moved
        moved->moveGeometry(oldPos, Position(0, 0));
        // finish geometry moving
        moved->endGeometryMoving();
        // merge moved and targed junctions
        myNet->mergeJunctions(moved, mergeTarget, myUndoList);
        return true;
    } else {
        return false;
    }
}


void
GNEViewNet::updateControls() {
    switch (mySuperModes.networkEditMode) {
        case GNE_NMODE_INSPECT:
            myViewParent->getInspectorFrame()->update();
            break;
        default:
            break;
    }
}

// ---------------------------------------------------------------------------
// GNEViewNet::MovedItems - methods
// ---------------------------------------------------------------------------

GNEViewNet::MovedItems::MovedItems() :
    junctionToMove(nullptr),
    edgeToMove(nullptr),
    polyToMove(nullptr),
    poiToMove(nullptr),
    additionalToMove(nullptr),
    tazToMove(nullptr) {
}

// ---------------------------------------------------------------------------
// GNEViewNet::MoveSingleElementValues - methods
// ---------------------------------------------------------------------------

GNEViewNet::MoveSingleElementValues::MoveSingleElementValues(GNEViewNet* viewNet) :
    movingIndexShape(-1),
    movingStartPos(false),
    movingEndPos(false),
    myViewNet(viewNet) {
}


Position 
GNEViewNet::MoveSingleElementValues::calculateOffsetMovement() const {
    // calculate offsetMovement depending of current mouse position and relative clicked position
    // @note  #3521: Add checkBox to allow moving elements... has to be implemented and used here
    Position offsetMovement = myViewNet->getPositionInformation() - myViewNet->myMoveSingleElementValues.relativeClickedPosition;
    // calculate Z depending of moveElevation
    if (myViewNet->myCreateEdgeOptions.moveElevation->shown() && myViewNet->myCreateEdgeOptions.moveElevation->getCheck() == TRUE) {
        // reset offset X and Y and use Y for Z
        offsetMovement = Position(0, 0, offsetMovement.y());
    } else {
        // leave z empty (because in this case offset only actuates over X-Y)
        offsetMovement.setz(0);
    }
    return offsetMovement;
}


void 
GNEViewNet::MoveSingleElementValues::calculatePolyValues() {
    // set Poly to move
    myViewNet->myMovedItems.polyToMove = myViewNet->myObjectsUnderCursor.getPolyFront();
    // now we have two cases: if we're editing the X-Y coordenade or the altitude (z)
    if (myViewNet->myCreateEdgeOptions.moveElevation->shown() && myViewNet->myCreateEdgeOptions.moveElevation->getCheck() == TRUE) {
        // check if in the clicked position a geometry point exist
        int existentIndex = myViewNet->myMovedItems.polyToMove->getVertexIndex(myViewNet->getPositionInformation(), false, false);
        if (existentIndex != -1) {
            // save original shape (needed for commit change)
            myViewNet->myMoveSingleElementValues.originalShapeBeforeMoving = myViewNet->myMovedItems.polyToMove->getShape();
            // obtain existent index
            myViewNet->myMoveSingleElementValues.movingIndexShape = existentIndex;
            myViewNet->myMoveSingleElementValues.originalPositionInView = myViewNet->myMovedItems.polyToMove->getShape()[existentIndex];
        } else {
            // stop poly moving
            myViewNet->myMovedItems.polyToMove = nullptr;
        }
    } else {
        // save original shape (needed for commit change)
        myViewNet->myMoveSingleElementValues.originalShapeBeforeMoving = myViewNet->myMovedItems.polyToMove->getShape();
        // save clicked position as moving original position
        myViewNet->myMoveSingleElementValues.originalPositionInView = myViewNet->getPositionInformation();
        // obtain index of vertex to move if shape isn't blocked
        if ((myViewNet->myMovedItems.polyToMove->isPolygonBlocked() == false) && (myViewNet->myMovedItems.polyToMove->isMovementBlocked() == false)) {
            // check if we want to remove a Geometry Point
            if (myViewNet->myKeyPressed.shiftKeyPressed()) {
                // check if we're clicked over a Geometry Point
                myViewNet->myMoveSingleElementValues.movingIndexShape = myViewNet->myMovedItems.polyToMove->getVertexIndex(myViewNet->myMoveSingleElementValues.originalPositionInView, false, false);
                if (myViewNet->myMoveSingleElementValues.movingIndexShape != -1) {
                    myViewNet->myMovedItems.polyToMove->deleteGeometryPoint(myViewNet->myMoveSingleElementValues.originalPositionInView);
                    // after removing Geomtery Point, reset PolyToMove
                    myViewNet->myMovedItems.polyToMove = nullptr;
                }
            } else {
                // obtain index of vertex to move and moving reference
                myViewNet->myMoveSingleElementValues.movingIndexShape = myViewNet->myMovedItems.polyToMove->getVertexIndex(myViewNet->myMoveSingleElementValues.originalPositionInView, false, false);
                if (myViewNet->myMoveSingleElementValues.movingIndexShape == -1) {
                    // create new geometry point
                    myViewNet->myMoveSingleElementValues.movingIndexShape = myViewNet->myMovedItems.polyToMove->getVertexIndex(myViewNet->myMoveSingleElementValues.originalPositionInView, true, true);
                }
            }
        } else {
            myViewNet->myMoveSingleElementValues.movingIndexShape = -1;
        }
    }
}


void 
GNEViewNet::MoveSingleElementValues::calculateEdgeValues() {
    // allways swap getLaneFront()s to getEdgesFront()s in movement mode
    if (myViewNet->myObjectsUnderCursor.getLaneFront()) {
        myViewNet->myObjectsUnderCursor.swapLane2Edge();
    }
    if (myViewNet->myObjectsUnderCursor.getEdgeFront()->isAttributeCarrierSelected()) {
        // begin move selection of multiple elements
        myViewNet->myMoveMultipleElementValues.beginMoveSelection(myViewNet->myObjectsUnderCursor.getEdgeFront());
    } else if (myViewNet->myKeyPressed.shiftKeyPressed()) {
        // edit end point
        myViewNet->myObjectsUnderCursor.getEdgeFront()->editEndpoint(myViewNet->getPositionInformation(), myViewNet->myUndoList);
    } else {
        // assign clicked edge to edgeToMove
        myViewNet->myMovedItems.edgeToMove = myViewNet->myObjectsUnderCursor.getEdgeFront();
        // check if we clicked over a start or end position
        if (myViewNet->myMovedItems.edgeToMove->clickedOverShapeStart(myViewNet->getPositionInformation())) {
            // save start pos
            myViewNet->myMoveSingleElementValues.originalPositionInView = myViewNet->myMovedItems.edgeToMove->getNBEdge()->getGeometry().front();
            myViewNet->myMoveSingleElementValues.movingStartPos = true;
            // start geometry moving
            myViewNet->myMovedItems.edgeToMove->startGeometryMoving();
        } else if (myViewNet->myMovedItems.edgeToMove->clickedOverShapeEnd(myViewNet->getPositionInformation())) {
            // save end pos
            myViewNet->myMoveSingleElementValues.originalPositionInView = myViewNet->myMovedItems.edgeToMove->getNBEdge()->getGeometry().back();
            myViewNet->myMoveSingleElementValues.movingEndPos = true;
            // start geometry moving
            myViewNet->myMovedItems.edgeToMove->startGeometryMoving();
        } else {
            // now we have two cases: if we're editing the X-Y coordenade or the altitude (z)
            if (myViewNet->myCreateEdgeOptions.moveElevation->shown() && myViewNet->myCreateEdgeOptions.moveElevation->getCheck() == TRUE) {
                // check if in the clicked position a geometry point exist
                int existentIndex = myViewNet->myMovedItems.edgeToMove->getVertexIndex(myViewNet->getPositionInformation(), false, false);
                if (existentIndex != -1) {
                    myViewNet->myMoveSingleElementValues.movingIndexShape = existentIndex;
                    myViewNet->myMoveSingleElementValues.originalPositionInView = myViewNet->myMovedItems.edgeToMove->getNBEdge()->getInnerGeometry()[existentIndex];
                    // start geometry moving
                    myViewNet->myMovedItems.edgeToMove->startGeometryMoving();
                } else {
                    // stop edge moving
                    myViewNet->myMovedItems.edgeToMove = nullptr;
                }
            } else {
                // save original shape (needed for commit change)
                myViewNet->myMoveSingleElementValues.originalShapeBeforeMoving = myViewNet->myMovedItems.edgeToMove->getNBEdge()->getInnerGeometry();
                // obtain index of vertex to move and moving reference
                myViewNet->myMoveSingleElementValues.movingIndexShape = myViewNet->myMovedItems.edgeToMove->getVertexIndex(myViewNet->getPositionInformation(), false, false);
                // if index doesn't exist, create it snapping new edge to grid
                if (myViewNet->myMoveSingleElementValues.movingIndexShape == -1) {
                    myViewNet->myMoveSingleElementValues.movingIndexShape = myViewNet->myMovedItems.edgeToMove->getVertexIndex(myViewNet->getPositionInformation(), true, true);
                }
                // make sure that myViewNet->myMoveSingleElementValues.movingIndexShape isn't -1
                if(myViewNet->myMoveSingleElementValues.movingIndexShape != -1) {
                    myViewNet->myMoveSingleElementValues.originalPositionInView = myViewNet->myMovedItems.edgeToMove->getNBEdge()->getInnerGeometry()[myViewNet->myMoveSingleElementValues.movingIndexShape];
                    // start geometry moving
                    myViewNet->myMovedItems.edgeToMove->startGeometryMoving();
                }
            }
        }
    }
}


void 
GNEViewNet::MoveSingleElementValues::calculateTAZValues() {
    // set TAZ to move
    myViewNet->myMovedItems.tazToMove = myViewNet->myObjectsUnderCursor.getTAZFront();
    // save original shape (needed for commit change)
    myViewNet->myMoveSingleElementValues.originalShapeBeforeMoving = myViewNet->myMovedItems.tazToMove->getShape();
    // save clicked position as moving original position
    myViewNet->myMoveSingleElementValues.originalPositionInView = myViewNet->getPositionInformation();
    // obtain index of vertex to move if shape isn't blocked
    if ((myViewNet->myMovedItems.tazToMove->isShapeBlocked() == false) && (myViewNet->myMovedItems.tazToMove->isAdditionalBlocked() == false)) {
        // check if we want to remove a Geometry Point
        if (myViewNet->myKeyPressed.shiftKeyPressed()) {
            // check if we're clicked over a Geometry Point
            myViewNet->myMoveSingleElementValues.movingIndexShape = myViewNet->myMovedItems.tazToMove->getVertexIndex(myViewNet->myMoveSingleElementValues.originalPositionInView, false, false);
            if (myViewNet->myMoveSingleElementValues.movingIndexShape != -1) {
                myViewNet->myMovedItems.tazToMove->deleteGeometryPoint(myViewNet->myMoveSingleElementValues.originalPositionInView);
                // after removing Geomtery Point, reset PolyToMove
                myViewNet->myMovedItems.tazToMove = nullptr;
            }
        } else {
            // obtain index of vertex to move and moving reference
            myViewNet->myMoveSingleElementValues.movingIndexShape = myViewNet->myMovedItems.tazToMove->getVertexIndex(myViewNet->myMoveSingleElementValues.originalPositionInView, false, false);
            if (myViewNet->myMoveSingleElementValues.movingIndexShape == -1) {
                // create new geometry point
                myViewNet->myMoveSingleElementValues.movingIndexShape = myViewNet->myMovedItems.tazToMove->getVertexIndex(myViewNet->myMoveSingleElementValues.originalPositionInView, true, true);
            }
        }
    } else {
        // abort moving index shape
        myViewNet->myMoveSingleElementValues.movingIndexShape = -1;
    }
}

// ---------------------------------------------------------------------------
// GNEViewNet::MoveMultipleElementValues - methods
// ---------------------------------------------------------------------------

GNEViewNet::MoveMultipleElementValues::MoveMultipleElementValues(GNEViewNet* viewNet) : 
    myViewNet(viewNet),
    myMovingSelection(false) {
}


void
GNEViewNet::MoveMultipleElementValues::beginMoveSelection(GNEAttributeCarrier* originAC) {
    // enable moving selection
    myMovingSelection = true;
    // save clicked position (to calculate offset)
    myClickedPosition = myViewNet->getPositionInformation();
    // obtain Junctions and edges selected
    std::vector<GNEJunction*> selectedJunctions = myViewNet->getNet()->retrieveJunctions(true);
    std::vector<GNEEdge*> selectedEdges = myViewNet->getNet()->retrieveEdges(true);
    // Junctions are always moved, then save position of current selected junctions (Needed when mouse is released)
    for (auto i : selectedJunctions) {
        // save junction position
        myMovedJunctionOriginPositions[i] = i->getPositionInView();
        // start geometry moving
        i->startGeometryMoving();
    }
    // make special movement depending of clicked AC
    if (originAC->getTagProperty().getTag() == SUMO_TAG_JUNCTION) {
        // if clicked element is a junction, move shapes of all selected edges
        for (auto i : selectedEdges) {
            // save entire edge geometry
            myMovedEdgesOriginShape[i] = i->getNBEdge()->getInnerGeometry();
            // start geometry moving
            i->startGeometryMoving();
        }
    } else if (originAC->getTagProperty().getTag() == SUMO_TAG_EDGE) {
        // obtain clicked edge
        GNEEdge* clickedEdge = dynamic_cast<GNEEdge*>(originAC);
        // if clicked edge has origin and destiny junction selected, move shapes of all selected edges
        if (myMovedJunctionOriginPositions.count(clickedEdge->getGNEJunctionSource()) > 0 &&
            myMovedJunctionOriginPositions.count(clickedEdge->getGNEJunctionDestiny()) > 0) {
            for (auto i : selectedEdges) {
                // save entire edge geometry
                myMovedEdgesOriginShape[i] = i->getNBEdge()->getInnerGeometry();
                // start geometry moving
                i->startGeometryMoving();
            }
        } else {
            // declare three groups for dividing edges
            std::vector<GNEEdge*> noJunctionsSelected;
            std::vector<GNEEdge*> originJunctionSelected;
            std::vector<GNEEdge*> destinyJunctionSelected;
            // divide selected edges into four groups, depending of the selection of their junctions
            for (auto i : selectedEdges) {
                bool originSelected = myMovedJunctionOriginPositions.count(i->getGNEJunctionSource()) > 0;
                bool destinySelected = myMovedJunctionOriginPositions.count(i->getGNEJunctionDestiny()) > 0;
                // bot junctions selected
                if (!originSelected && !destinySelected) {
                    noJunctionsSelected.push_back(i);
                } else if (originSelected && !destinySelected) {
                    originJunctionSelected.push_back(i);
                } else if (!originSelected && destinySelected) {
                    destinyJunctionSelected.push_back(i);
                } else if (!originSelected && !destinySelected) {
                    // save edge geometry
                    myMovedEdgesOriginShape[i] = i->getNBEdge()->getInnerGeometry();
                    // start geometry moving
                     i->startGeometryMoving();
                }
            }
            // save original shape of all noJunctionsSelected edges (needed for commit change)
            for (auto i : noJunctionsSelected) {
                myMovedEgdesGeometryPoints[i] = new MoveSingleElementValues(myViewNet);
                // save edge geometry
                myMovedEgdesGeometryPoints[i]->originalShapeBeforeMoving = i->getNBEdge()->getInnerGeometry();
                // start geometry moving
                i->startGeometryMoving();
            }
            // obtain index shape of clicked edge
            int index = clickedEdge->getVertexIndex(myViewNet->getPositionInformation(), true, true);
            // check that index is valid
            if (index < 0) {
                throw ProcessError("invalid shape index");
            }
            // save index and original position
            myMovedEgdesGeometryPoints[clickedEdge] = new MoveSingleElementValues(myViewNet);
            myMovedEgdesGeometryPoints[clickedEdge]->movingIndexShape = index;
            myMovedEgdesGeometryPoints[clickedEdge]->originalPositionInView = myViewNet->getPositionInformation();
            // start moving of clicked edge AFTER getting vertex Index
            clickedEdge->startGeometryMoving();
            // do the same for  the rest of noJunctionsSelected edges
            for (auto i : noJunctionsSelected) {
                if (i != clickedEdge) {
                    myMovedEgdesGeometryPoints[i] = new MoveSingleElementValues(myViewNet);
                    // save index and original position
                    myMovedEgdesGeometryPoints[i]->movingIndexShape = i->getVertexIndex(myViewNet->getPositionInformation(), true, true);
                    // set originalPosition depending if edge is opposite to clicked edge
                    if (i->getOppositeEdge() == clickedEdge) {
                        myMovedEgdesGeometryPoints[i]->originalPositionInView = myViewNet->getPositionInformation();
                    } else {
                        myMovedEgdesGeometryPoints[i]->originalPositionInView = i->getNBEdge()->getInnerGeometry()[myMovedEgdesGeometryPoints[i]->movingIndexShape];
                    }
                    // start moving of clicked edge AFTER getting vertex Index
                    i->startGeometryMoving();
                }
            }
        }
    }
}


void
GNEViewNet::MoveMultipleElementValues::moveSelection() {
    // calculate offset between current position and original position
    Position offsetMovement = myViewNet->getPositionInformation() - myClickedPosition;
    // calculate Z depending of Grid
    if (myViewNet->myCreateEdgeOptions.moveElevation->shown() && myViewNet->myCreateEdgeOptions.moveElevation->getCheck() == TRUE) {
        // reset offset X and Y and use Y for Z
        offsetMovement = Position(0, 0, offsetMovement.y());
    } else {
        // leave z empty (because in this case offset only actuates over X-Y)
        offsetMovement.setz(0);
    }
    // move selected junctions
    for (auto i : myMovedJunctionOriginPositions) {
        i.first->moveGeometry(i.second, offsetMovement);
    }
    // move entire edge shapes
    for (auto i : myMovedEdgesOriginShape) {
        i.first->moveEntireShape(i.second, offsetMovement);
    }
    // move partial shapes
    for (auto i : myMovedEgdesGeometryPoints) {
        i.first->moveVertexShape(i.second->movingIndexShape, i.second->originalPositionInView, offsetMovement);
    }
}


void
GNEViewNet::MoveMultipleElementValues::finishMoveSelection() {
    // begin undo list
    myViewNet->getUndoList()->p_begin("position of selected elements");
    // commit positions of moved junctions
    for (auto i : myMovedJunctionOriginPositions) {
        i.first->endGeometryMoving();
        i.first->commitGeometryMoving(i.second, myViewNet->getUndoList());
    }
    // commit shapes of entired moved edges
    for (auto i : myMovedEdgesOriginShape) {
        i.first->endGeometryMoving();
        i.first->commitShapeChange(i.second, myViewNet->getUndoList());
    }
    //commit shapes of partial moved shapes
    for (auto i : myMovedEgdesGeometryPoints) {
        i.first->endGeometryMoving();
        i.first->commitShapeChange(i.second->originalShapeBeforeMoving, myViewNet->getUndoList());
    }
    // end undo list
    myViewNet->getUndoList()->p_end();
    // stop moving selection
    myMovingSelection = false;
    // clear containers
    myMovedJunctionOriginPositions.clear();
    myMovedEdgesOriginShape.clear();
    // delete all movedEgdesGeometryPoints before clear container
    for (const auto &i : myMovedEgdesGeometryPoints) {
        delete i.second;
    }
    myMovedEgdesGeometryPoints.clear();
}


bool 
GNEViewNet::MoveMultipleElementValues::isMovingSelection() const {
    return myMovingSelection;
}

// ---------------------------------------------------------------------------
// GNEViewNet::SelectingArea - methods
// ---------------------------------------------------------------------------

GNEViewNet::SelectingArea::SelectingArea(GNEViewNet* viewNet) :
    selectingUsingRectangle(false),
    startDrawing(false), 
    myViewNet(viewNet) {
}


void 
GNEViewNet::SelectingArea::beginRectangleSelection() {
    selectingUsingRectangle = true;
    selectionCorner1 = myViewNet->getPositionInformation();
    selectionCorner2 = selectionCorner1;
}


void 
GNEViewNet::SelectingArea::moveRectangleSelection() {
    // start drawing
    startDrawing = true;
    // only update selection corner 2
    selectionCorner2 = myViewNet->getPositionInformation();
    // update status bar
    myViewNet->setStatusBarText("Selection width:" + toString(fabs(selectionCorner1.x() - selectionCorner2.x()))
        + " height:" + toString(fabs(selectionCorner1.y() - selectionCorner2.y()))
        + " diagonal:" + toString(selectionCorner1.distanceTo2D(selectionCorner2)));
}


void 
GNEViewNet::SelectingArea::finishRectangleSelection() {
    // finish rectangle selection
    selectingUsingRectangle = false;
    startDrawing = false;
}


void
GNEViewNet::SelectingArea::processRectangleSelection() {
    // shift held down on mouse-down and mouse-up and check that rectangle exist
    if ((abs(selectionCorner1.x() - selectionCorner2.x()) > 0.01) && 
        (abs(selectionCorner1.y() - selectionCorner2.y()) > 0.01) &&
        myViewNet->myKeyPressed.shiftKeyPressed()) {
        // create boundary between two corners
        Boundary rectangleBoundary;
        rectangleBoundary.add(selectionCorner1);
        rectangleBoundary.add(selectionCorner2);
        // process selection within boundary
        processBoundarySelection(rectangleBoundary);
    }
}


std::vector<GNEEdge*>
GNEViewNet::SelectingArea::processEdgeRectangleSelection() {
    // declare vector for selection
    std::vector<GNEEdge*> result;
    // shift held down on mouse-down and mouse-up and check that rectangle exist
    if ((abs(selectionCorner1.x() - selectionCorner2.x()) > 0.01) && 
        (abs(selectionCorner1.y() - selectionCorner2.y()) > 0.01) &&
        myViewNet->myKeyPressed.shiftKeyPressed()) {
        // create boundary between two corners
        Boundary rectangleBoundary;
        rectangleBoundary.add(selectionCorner1);
        rectangleBoundary.add(selectionCorner2);
        if (myViewNet->makeCurrent()) {
            // obtain all ACs in Rectangle BOundary
            std::set<std::pair<std::string, GNEAttributeCarrier*> > ACsInBoundary = myViewNet->getAttributeCarriersInBoundary(rectangleBoundary);
            // Filter ACs in Boundary and get only edges
            for (auto i : ACsInBoundary) {
                if(i.second->getTagProperty().getTag() == SUMO_TAG_EDGE) {
                    result.push_back(dynamic_cast<GNEEdge*>(i.second));
                }
            }
            myViewNet->makeNonCurrent();
        }
    }
    return result;
}


void 
GNEViewNet::SelectingArea::processShapeSelection(const PositionVector &shape) {
    processBoundarySelection(shape.getBoxBoundary());
}


void 
GNEViewNet::SelectingArea::drawRectangleSelection(const RGBColor& color) const {
    if (selectingUsingRectangle) {
        glPushMatrix();
        glTranslated(0, 0, GLO_MAX - 1);
        GLHelper::setColor(color);
        glLineWidth(2);
        glPolygonMode(GL_FRONT_AND_BACK, GL_LINE);
        glBegin(GL_QUADS);
        glVertex2d(selectionCorner1.x(), selectionCorner1.y());
        glVertex2d(selectionCorner1.x(), selectionCorner2.y());
        glVertex2d(selectionCorner2.x(), selectionCorner2.y());
        glVertex2d(selectionCorner2.x(), selectionCorner1.y());
        glEnd();
        glPopMatrix();
    }
}


void 
GNEViewNet::SelectingArea::processBoundarySelection(const Boundary &boundary) {
    if (myViewNet->makeCurrent()) {
        std::set<std::pair<std::string, GNEAttributeCarrier*> > ACsInBoundary = myViewNet->getAttributeCarriersInBoundary(boundary);
        // declare two sets of attribute carriers, one for select and another for unselect
        std::vector<GNEAttributeCarrier*> ACToSelect;
        std::vector<GNEAttributeCarrier*> ACToUnselect;
        // reserve memory (we assume that in the worst case we're going to insert all elements of ACsInBoundary
        ACToSelect.reserve(ACsInBoundary.size());
        ACToUnselect.reserve(ACsInBoundary.size());
        // in restrict AND replace mode all current selected attribute carriers will be unselected
        if ((myViewNet->myViewParent->getSelectorFrame()->getModificationModeModul()->getModificationMode() == GNESelectorFrame::ModificationMode::SET_RESTRICT) ||
                (myViewNet->myViewParent->getSelectorFrame()->getModificationModeModul()->getModificationMode() == GNESelectorFrame::ModificationMode::SET_REPLACE)) {
            for (auto i : myViewNet->myNet->getSelectedAttributeCarriers()) {
                ACToUnselect.push_back(i);
            }
        }
        // iterate over AtributeCarriers obtained of boundary an place it in ACToSelect or ACToUnselect
        for (auto i : ACsInBoundary) {
            switch (myViewNet->myViewParent->getSelectorFrame()->getModificationModeModul()->getModificationMode()) {
                case GNESelectorFrame::ModificationMode::SET_SUB:
                    ACToUnselect.push_back(i.second);
                    break;
                case GNESelectorFrame::ModificationMode::SET_RESTRICT:
                    if (std::find(ACToUnselect.begin(), ACToUnselect.end(), i.second) != ACToUnselect.end()) {
                        ACToSelect.push_back(i.second);
                    }
                    break;
                default:
                    ACToSelect.push_back(i.second);
                    break;
            }
        }
        // select junctions and their connections and crossings if Auto select junctions is enabled (note: only for "add mode")
        if (myViewNet->autoSelectNodes() && GNESelectorFrame::ModificationMode::SET_ADD) {
            std::vector<GNEEdge*> edgesToSelect;
            // iterate over ACToSelect and extract edges
            for (auto i : ACToSelect) {
                if (i->getTagProperty().getTag() == SUMO_TAG_EDGE) {
                    edgesToSelect.push_back(dynamic_cast<GNEEdge*>(i));
                }
            }
            // iterate over extracted edges
            for (auto i : edgesToSelect) {
                // select junction source and all their connections and crossings
                ACToSelect.push_back(i->getGNEJunctionSource());
                for (auto j : i->getGNEJunctionSource()->getGNEConnections()) {
                    ACToSelect.push_back(j);
                }
                for (auto j : i->getGNEJunctionSource()->getGNECrossings()) {
                    ACToSelect.push_back(j);
                }
                // select junction destiny and all their connections crossings
                ACToSelect.push_back(i->getGNEJunctionDestiny());
                for (auto j : i->getGNEJunctionDestiny()->getGNEConnections()) {
                    ACToSelect.push_back(j);
                }
                for (auto j : i->getGNEJunctionDestiny()->getGNECrossings()) {
                    ACToSelect.push_back(j);
                }
            }
        }
        // only continue if there is ACs to select or unselect
        if ((ACToSelect.size() + ACToUnselect.size()) > 0) {
            // first unselect AC of ACToUnselect and then selects AC of ACToSelect
            myViewNet->myUndoList->p_begin("selection using rectangle");
            for (auto i : ACToUnselect) {
                i->setAttribute(GNE_ATTR_SELECTED, "0", myViewNet->myUndoList);
            }
            for (auto i : ACToSelect) {
                if (i->getTagProperty().isSelectable()) {
                    i->setAttribute(GNE_ATTR_SELECTED, "1", myViewNet->myUndoList);
                }
            }
            myViewNet->myUndoList->p_end();
        }
        myViewNet->makeNonCurrent();
    }
}

// ---------------------------------------------------------------------------
// GNEViewNet::TestingMode - methods
// ---------------------------------------------------------------------------

GNEViewNet::TestingMode::TestingMode(GNEViewNet* viewNet) :
    myViewNet(viewNet),
    myTestingEnabled(OptionsCont::getOptions().getBool("gui-testing")),
    myTestingWidth(0),
    myTestingHeight(0) {
}


void
GNEViewNet::TestingMode::initTestingMode() {
    // first check if testing mode is enabled and window size is correct
    if (myTestingEnabled && OptionsCont::getOptions().isSet("window-size")) {
        std::vector<std::string> windowSize = OptionsCont::getOptions().getStringVector("window-size");
        // make sure that given windows size has exactly two valid int values
        if ((windowSize.size() == 2) && GNEAttributeCarrier::canParse<int>(windowSize[0]) && GNEAttributeCarrier::canParse<int>(windowSize[1])) {
            myTestingWidth = GNEAttributeCarrier::parse<int>(windowSize[0]);
            myTestingHeight = GNEAttributeCarrier::parse<int>(windowSize[1]);
        } else {
            WRITE_ERROR("Invalid windows size-format: " + toString(windowSize) + "for option 'window-size'");
        }
    }
}


void
GNEViewNet::TestingMode::drawTestingElements(GUIMainWindow* mainWindow) {
    // first check if testing mode is neabled
    if (myTestingEnabled) {
        // check if main windows has to be resized
        if (myTestingWidth > 0 && ((myViewNet->getWidth() != myTestingWidth) || (myViewNet->getHeight() != myTestingHeight))) {
            // only resize once to avoid flickering
            //std::cout << " before resize: view=" << getWidth() << ", " << getHeight() << " app=" << mainWindow->getWidth() << ", " << mainWindow->getHeight() << "\n";
            mainWindow->resize(myTestingWidth + myTestingWidth - myViewNet->getWidth(), myTestingHeight + myTestingHeight - myViewNet->getHeight());
            //std::cout << " directly after resize: view=" << getWidth() << ", " << getHeight() << " app=" << mainWindow->getWidth() << ", " << mainWindow->getHeight() << "\n";
            myTestingWidth = 0;
        }
        //std::cout << " fixed: view=" << getWidth() << ", " << getHeight() << " app=" << mainWindow->getWidth() << ", " << mainWindow->getHeight() << "\n";
        // draw pink square in the upper left corner on top of everything
        glPushMatrix();
        const double size = myViewNet->p2m(32);
        Position center = myViewNet->screenPos2NetPos(8, 8);
        GLHelper::setColor(RGBColor::MAGENTA);
        glTranslated(center.x(), center.y(), GLO_MAX - 1);
        glPolygonMode(GL_FRONT_AND_BACK, GL_FILL);
        glBegin(GL_QUADS);
        glVertex2d(0, 0);
        glVertex2d(0, -size);
        glVertex2d(size, -size);
        glVertex2d(size, 0);
        glEnd();
        glPopMatrix();
        glPushMatrix();
        // show box with the current position relative to pink square
        Position posRelative = myViewNet->screenPos2NetPos(myViewNet->getWidth() - 40, myViewNet->getHeight() - 20);
        // adjust cursor position (24,25) to show exactly the same position as in function netedit.leftClick(match, X, Y)
        GLHelper::drawTextBox(toString(myViewNet->myWindowCursorPositionX - 24) + " " + toString(myViewNet->myWindowCursorPositionY - 25), posRelative, GLO_MAX - 1, myViewNet->p2m(20), RGBColor::BLACK, RGBColor::WHITE);
        glPopMatrix();
    }
}

// ---------------------------------------------------------------------------
// GNEViewNet::CreateEdgeOptions - methods
// ---------------------------------------------------------------------------

GNEViewNet::CreateEdgeOptions::CreateEdgeOptions(GNEViewNet* viewNet) : 
    myViewNet(viewNet) {
}


void
GNEViewNet::CreateEdgeOptions::buildCreateEdgeOptionMenuChecks() {
    chainEdges = new FXMenuCheck(myViewNet->myToolbar, ("Chain\t\tCreate consecutive " + toString(SUMO_TAG_EDGE) + "s with a single click (hit ESC to cancel chain).").c_str(), myViewNet, 0);
    chainEdges->setCheck(false);

    autoOppositeEdge = new FXMenuCheck(myViewNet->myToolbar, ("Two-way\t\tAutomatically create an " + toString(SUMO_TAG_EDGE) + " in the opposite direction").c_str(), myViewNet, 0);
    autoOppositeEdge->setCheck(false);

    warnAboutMerge = new FXMenuCheck(myViewNet->myToolbar, ("Ask for merge\t\tAsk for confirmation before merging " + toString(SUMO_TAG_JUNCTION) + ".").c_str(), myViewNet, 0);
    warnAboutMerge->setCheck(true);

    showJunctionBubble = new FXMenuCheck(myViewNet->myToolbar, ("Bubbles\t\tShow bubbles over " + toString(SUMO_TAG_JUNCTION) + "'s shapes.").c_str(), myViewNet, MID_GNE_VIEWNET_SHOW_BUBBLES);
    showJunctionBubble->setCheck(false);

    moveElevation = new FXMenuCheck(myViewNet->myToolbar, "Elevation\t\tApply mouse movement to elevation instead of x,y position", myViewNet, MID_GNE_VIEWNET_MOVE_ELEVATION);
    moveElevation->setCheck(false);
}


void
GNEViewNet::CreateEdgeOptions::hideCreateEdgeOptionMenuChecks() {
    chainEdges->hide();
    autoOppositeEdge->hide();
    warnAboutMerge->hide();
    showJunctionBubble->hide();
    moveElevation->hide();
}

// ---------------------------------------------------------------------------
// GNEViewNet::ViewOptions - methods
// ---------------------------------------------------------------------------

GNEViewNet::ViewOptions::ViewOptions(GNEViewNet* viewNet) :
    myViewNet(viewNet) {
}


void 
GNEViewNet::ViewOptions::buildViewOptionsMenuChecks() {
    menuCheckSelectEdges = new FXMenuCheck(myViewNet->myToolbar, ("Select edges\t\tToggle whether clicking should select " + toString(SUMO_TAG_EDGE) + "s or " + toString(SUMO_TAG_LANE) + "s").c_str(), myViewNet, MID_GNE_VIEWNET_SELECT_EDGES);
    menuCheckSelectEdges->setCheck(true);

    menuCheckShowConnections = new FXMenuCheck(myViewNet->myToolbar, ("Show " + toString(SUMO_TAG_CONNECTION) + "s\t\tToggle show " + toString(SUMO_TAG_CONNECTION) + "s over " + toString(SUMO_TAG_JUNCTION) + "s").c_str(), myViewNet, MID_GNE_VIEWNET_SHOW_CONNECTIONS);
    menuCheckShowConnections->setCheck(myViewNet->myVisualizationSettings->showLane2Lane);

    menuCheckHideConnections = new FXMenuCheck(myViewNet->myToolbar, "Hide connections\t\tHide connections", myViewNet, 0);
    menuCheckHideConnections->setCheck(false);

    menuCheckExtendSelection = new FXMenuCheck(myViewNet->myToolbar, ("Auto-select " + toString(SUMO_TAG_JUNCTION) + "s\t\tToggle whether selecting multiple " + toString(SUMO_TAG_EDGE) + "s should automatically select their " + toString(SUMO_TAG_JUNCTION) + "s").c_str(), myViewNet, 0);
    menuCheckExtendSelection->setCheck(false);
    
    menuCheckChangeAllPhases = new FXMenuCheck(myViewNet->myToolbar, ("Apply change to all phases\t\tToggle whether clicking should apply state changes to all phases of the current " + toString(SUMO_TAG_TRAFFIC_LIGHT) + " plan").c_str(), myViewNet, 0);
    menuCheckChangeAllPhases->setCheck(false);

    menuCheckShowGrid = new FXMenuCheck(myViewNet->myToolbar, "Grid\t\tshow grid and restrict movement to the grid (size defined in visualization options)", myViewNet, MID_GNE_VIEWNET_SHOW_GRID);
    menuCheckShowGrid->setCheck(false);
}

void 
GNEViewNet::ViewOptions::hideViewOptionsMenuChecks() {
    menuCheckSelectEdges->hide();
    menuCheckShowConnections->hide();
    menuCheckHideConnections->hide();
    menuCheckExtendSelection->hide();
    menuCheckChangeAllPhases->hide();
    menuCheckShowGrid->hide();
}

bool 
GNEViewNet::ViewOptions::selectEdges() const {
    if(menuCheckSelectEdges->shown()) {
        return (menuCheckSelectEdges->getCheck() == TRUE);
    } else {
        // by default, if menuCheckSelectEdges isn't shown, always select edges
        return true;
    }
}


bool 
GNEViewNet::ViewOptions::showConnections() const {
    return (menuCheckShowConnections->getCheck() == TRUE);
}

// ---------------------------------------------------------------------------
// GNEViewNet::SuperModes - methods
// ---------------------------------------------------------------------------

GNEViewNet::SuperModes::SuperModes(GNEViewNet* viewNet) :
    myViewNet(viewNet),
    currentSupermode(GNE_SUPERMODE_NONE),
    networkEditMode(GNE_NMODE_INSPECT),
    demandEditMode(GNE_DMODE_ROUTES),
    networkButton(nullptr),
    demandButton(nullptr) {
}


void
GNEViewNet::SuperModes::buildSuperModeButtons() {
    networkButton = new MFXCheckableButton(false, myViewNet->myToolbar, "Network\t\tSet mode for edit network elements.",
        GUIIconSubSys::getIcon(ICON_SUPERMODENETWORK), myViewNet, MID_GNE_SETSUPERMODE_NETWORK, GUIDesignButtonToolbarSupermode);
    demandButton = new MFXCheckableButton(false, myViewNet->myToolbar, "Demand\t\tSet mode for edit traffic demand.",
        GUIIconSubSys::getIcon(ICON_SUPERMODEDEMAND), myViewNet, MID_GNE_SETSUPERMODE_DEMAND, GUIDesignButtonToolbarSupermode);
}

// ---------------------------------------------------------------------------
// GNEViewNet::NetworkCheckableButtons - methods
// ---------------------------------------------------------------------------

GNEViewNet::NetworkCheckableButtons::NetworkCheckableButtons(GNEViewNet* viewNet) : 
    myViewNet(viewNet),
    createEdgeButton(nullptr),
    moveButton(nullptr),
    deleteButton(nullptr),
    inspectButton(nullptr),
    selectButton(nullptr),
    connectionButton(nullptr),
    trafficLightButton(nullptr),
    additionalButton(nullptr),
    crossingButton(nullptr),
    shapeButton(nullptr),
    prohibitionButton(nullptr) {
}


void
GNEViewNet::NetworkCheckableButtons::buildNetworkCheckableButtons() {
    createEdgeButton = new MFXCheckableButton(false, myViewNet->myToolbar, "\tset create edge mode\tMode for creating junction and edges.",
        GUIIconSubSys::getIcon(ICON_MODECREATEEDGE), myViewNet, MID_GNE_SETMODE_CREATE_EDGE, GUIDesignButtonToolbarCheckable);
    moveButton = new MFXCheckableButton(false, myViewNet->myToolbar, "\tset move mode\tMode for move elements.",
        GUIIconSubSys::getIcon(ICON_MODEMOVE), myViewNet, MID_GNE_SETMODE_MOVE, GUIDesignButtonToolbarCheckable);
    deleteButton = new MFXCheckableButton(false, myViewNet->myToolbar, "\tset delete mode\tMode for delete elements.",
        GUIIconSubSys::getIcon(ICON_MODEDELETE), myViewNet, MID_GNE_SETMODE_DELETE, GUIDesignButtonToolbarCheckable);
    inspectButton = new MFXCheckableButton(false, myViewNet->myToolbar, "\tset inspect mode\tMode for inspect elements and change their attributes.",
        GUIIconSubSys::getIcon(ICON_MODEINSPECT), myViewNet, MID_GNE_SETMODE_INSPECT, GUIDesignButtonToolbarCheckable);
    selectButton = new MFXCheckableButton(false, myViewNet->myToolbar, "\tset select mode\tMode for select elements.",
        GUIIconSubSys::getIcon(ICON_MODESELECT), myViewNet, MID_GNE_SETMODE_SELECT, GUIDesignButtonToolbarCheckable);
    connectionButton = new MFXCheckableButton(false, myViewNet->myToolbar, "\tset connection mode\tMode for edit connections between lanes.",
        GUIIconSubSys::getIcon(ICON_MODECONNECTION), myViewNet, MID_GNE_SETMODE_CONNECT, GUIDesignButtonToolbarCheckable);
    prohibitionButton = new MFXCheckableButton(false, myViewNet->myToolbar, "\tset prohibition mode\tMode for editing connection prohibitions.",
        GUIIconSubSys::getIcon(ICON_MODEPROHIBITION), myViewNet, MID_GNE_SETMODE_PROHIBITION, GUIDesignButtonToolbarCheckable);
    trafficLightButton = new MFXCheckableButton(false, myViewNet->myToolbar, "\tset traffic light mode\tMode for edit traffic lights over junctions.",
        GUIIconSubSys::getIcon(ICON_MODETLS), myViewNet, MID_GNE_SETMODE_TLS, GUIDesignButtonToolbarCheckable);
    additionalButton = new MFXCheckableButton(false, myViewNet->myToolbar, "\tset additional mode\tMode for adding additional elements.",
        GUIIconSubSys::getIcon(ICON_MODEADDITIONAL), myViewNet, MID_GNE_SETMODE_ADDITIONAL, GUIDesignButtonToolbarCheckable);
    crossingButton = new MFXCheckableButton(false, myViewNet->myToolbar, "\tset crossing mode\tMode for creating crossings between edges.",
        GUIIconSubSys::getIcon(ICON_MODECROSSING), myViewNet, MID_GNE_SETMODE_CROSSING, GUIDesignButtonToolbarCheckable);
    TAZButton = new MFXCheckableButton(false, myViewNet->myToolbar, "\tset TAZ mode\tMode for creating Traffic Assignment Zones.",
        GUIIconSubSys::getIcon(ICON_MODETAZ), myViewNet, MID_GNE_SETMODE_TAZ, GUIDesignButtonToolbarCheckable);
    shapeButton = new MFXCheckableButton(false, myViewNet->myToolbar, "\tset polygon mode\tMode for creating polygons and POIs.",
        GUIIconSubSys::getIcon(ICON_MODEPOLYGON), myViewNet, MID_GNE_SETMODE_POLYGON, GUIDesignButtonToolbarCheckable);
}


void 
GNEViewNet::NetworkCheckableButtons::showNetworkCheckableButtons() {
    createEdgeButton->show();
    moveButton->show();
    deleteButton->show();
    inspectButton->show();
    selectButton->show();
    connectionButton->show();
    trafficLightButton->show();
    additionalButton->show();
    crossingButton->show();
    TAZButton->show();
    shapeButton->show();
    prohibitionButton->show();
}


void 
GNEViewNet::NetworkCheckableButtons::hideNetworkCheckableButtons() {
    createEdgeButton->hide();
    moveButton->hide();
    deleteButton->hide();
    inspectButton->hide();
    selectButton->hide();
    connectionButton->hide();
    trafficLightButton->hide();
    additionalButton->hide();
    crossingButton->hide();
    TAZButton->hide();
    shapeButton->hide();
    prohibitionButton->hide();
}


void 
GNEViewNet::NetworkCheckableButtons::disableNetworkCheckableButtons() {
    createEdgeButton->setChecked(false);
    moveButton->setChecked(false);
    deleteButton->setChecked(false);
    inspectButton->setChecked(false);
    selectButton->setChecked(false);
    connectionButton->setChecked(false);
    trafficLightButton->setChecked(false);
    additionalButton->setChecked(false);
    crossingButton->setChecked(false);
    TAZButton->setChecked(false);
    shapeButton->setChecked(false);
    prohibitionButton->setChecked(false);
}


void 
GNEViewNet::NetworkCheckableButtons::updateNetworkCheckableButtons() {
    createEdgeButton->update();
    moveButton->update();
    deleteButton->update();
    inspectButton->update();
    selectButton->update();
    connectionButton->update();
    trafficLightButton->update();
    additionalButton->update();
    crossingButton->update();
    TAZButton->update();
    shapeButton->update();
    prohibitionButton->update();
}

// ---------------------------------------------------------------------------
// GNEViewNet::DemandCheckableButtons - methods
// ---------------------------------------------------------------------------

GNEViewNet::DemandCheckableButtons::DemandCheckableButtons(GNEViewNet* viewNet) : 
    myViewNet(viewNet),
    routeButton(nullptr) {
}


void 
GNEViewNet::DemandCheckableButtons::buildDemandCheckableButtons() {
    routeButton = new MFXCheckableButton(false, myViewNet->myToolbar, "\tset create edge mode\tMode for creating junction and edges.",
        GUIIconSubSys::getIcon(ICON_MODECREATEEDGE), myViewNet, MID_GNE_SETMODE_CREATE_EDGE, GUIDesignButtonToolbarCheckable);
}


void 
GNEViewNet::DemandCheckableButtons::showDemandCheckableButtons() {
    routeButton->show();
}


void 
GNEViewNet::DemandCheckableButtons::hideDemandCheckableButtons() {
    routeButton->hide();
}


void 
GNEViewNet::DemandCheckableButtons::disableDemandCheckableButtons() {
    routeButton->setChecked(false);
}


void 
GNEViewNet::DemandCheckableButtons::updateDemandCheckableButtons() {
    routeButton->update();
}

// ---------------------------------------------------------------------------
// Private methods
// ---------------------------------------------------------------------------

void 
GNEViewNet::drawLaneCandidates() const {
    if (myViewParent->getAdditionalFrame()->getConsecutiveLaneSelector()->isSelectingLanes()) {
        // draw first point
        if(myViewParent->getAdditionalFrame()->getConsecutiveLaneSelector()->getSelectedLanes().size() > 0) {
            // Push draw matrix
            glPushMatrix();
            // obtain first clicked point
            const Position &firstLanePoint = myViewParent->getAdditionalFrame()->getConsecutiveLaneSelector()->getSelectedLanes().front().first->getShape().positionAtOffset(
                                             myViewParent->getAdditionalFrame()->getConsecutiveLaneSelector()->getSelectedLanes().front().second);
            // must draw on top of other connections
            glTranslated(firstLanePoint.x(), firstLanePoint.y(), GLO_JUNCTION + 0.3);
            GLHelper::setColor(RGBColor::RED);
            // draw first point
            GLHelper::drawFilledCircle((double) 1.3, 8);
            GLHelper::drawText("S", Position(), .1, 1.3, RGBColor::CYAN);
            // pop draw matrix
            glPopMatrix();
        }
        // draw connections between lanes
        if(myViewParent->getAdditionalFrame()->getConsecutiveLaneSelector()->getSelectedLanes().size() > 1) {
            // iterate over all current selected lanes
            for (int i = 0; i < (int)myViewParent->getAdditionalFrame()->getConsecutiveLaneSelector()->getSelectedLanes().size() - 1; i++) {
                // declare position vector for shape
                PositionVector shape;
                // declare vectors for shape rotation and lenghts
                std::vector<double> shapeRotations, shapeLengths;
                // obtain GNELanes
                GNELane* from = myViewParent->getAdditionalFrame()->getConsecutiveLaneSelector()->getSelectedLanes().at(i).first;
                GNELane* to = myViewParent->getAdditionalFrame()->getConsecutiveLaneSelector()->getSelectedLanes().at(i+1).first;
                // Push draw matrix
                glPushMatrix();
                // must draw on top of other connections
                glTranslated(0, 0, GLO_JUNCTION + 0.2);
                // obtain connection shape
                shape = from->getParentEdge().getNBEdge()->getConnection(from->getIndex(), to->getParentEdge().getNBEdge(), to->getIndex()).shape;
                // set special color
                GLHelper::setColor(myViewParent->getAdditionalFrame()->getConsecutiveLaneSelector()->getSelectedLaneColor());
                // Obtain lengths and shape rotations
                int segments = (int) shape.size() - 1;
                if (segments >= 0) {
                    shapeRotations.reserve(segments);
                    shapeLengths.reserve(segments);
                    for (int j = 0; j < segments; j++) {
                        const Position& f = shape[j];
                        const Position& s = shape[j + 1];
                        shapeLengths.push_back(f.distanceTo2D(s));
                        shapeRotations.push_back((double) atan2((s.x() - f.x()), (f.y() - s.y())) * (double) 180.0 / (double)M_PI);
                    }
                }
                // draw a list of lines
                GLHelper::drawBoxLines(shape, shapeRotations, shapeLengths, 0.2);
                // pop draw matrix
                glPopMatrix();
            }
            // draw last point
            glPushMatrix();
            // obtain last clicked point
            const Position &lastLanePoint = myViewParent->getAdditionalFrame()->getConsecutiveLaneSelector()->getSelectedLanes().back().first->getShape().positionAtOffset(
                                            myViewParent->getAdditionalFrame()->getConsecutiveLaneSelector()->getSelectedLanes().back().second);
            // must draw on top of other connections
            glTranslated(lastLanePoint.x(), lastLanePoint.y(), GLO_JUNCTION + 0.3);
            GLHelper::setColor(RGBColor::RED);
            // draw last point
            GLHelper::drawFilledCircle((double) 1.3, 8);
            GLHelper::drawText("E", Position(), .1, 1.3, RGBColor::CYAN);
            // pop draw matrix
            glPopMatrix();
        }

    }
}


void 
GNEViewNet::drawTemporalDrawShape() const {
    PositionVector temporalShape;
    bool deleteLastCreatedPoint = false;
    // obtain temporal shape and delete last created point flag
    if(myViewParent->getPolygonFrame()->getDrawingShapeModul()->isDrawing()) {
        temporalShape = myViewParent->getPolygonFrame()->getDrawingShapeModul()->getTemporalShape();
        deleteLastCreatedPoint = myViewParent->getPolygonFrame()->getDrawingShapeModul()->getDeleteLastCreatedPoint();
    } else if(myViewParent->getTAZFrame()->getDrawingShapeModul()->isDrawing()) {
        temporalShape = myViewParent->getTAZFrame()->getDrawingShapeModul()->getTemporalShape();
        deleteLastCreatedPoint = myViewParent->getTAZFrame()->getDrawingShapeModul()->getDeleteLastCreatedPoint();
    }
    // check if we're in drawing mode
    if(temporalShape.size() > 0) {
        // draw blue line with the current drawed shape
        glPushMatrix();
        glLineWidth(2);
        GLHelper::setColor(RGBColor::BLUE);
        GLHelper::drawLine(temporalShape);
        glPopMatrix();
        // draw red line from the last point of shape to the current mouse position
        glPushMatrix();
        glLineWidth(2);
        // draw last line depending if shift key (delete last created point) is pressed
        if (deleteLastCreatedPoint) {
            GLHelper::setColor(RGBColor::RED);
        } else {
            GLHelper::setColor(RGBColor::GREEN);
        }
        GLHelper::drawLine(temporalShape.back(), snapToActiveGrid(getPositionInformation()));
        glPopMatrix();
    }
}

/****************************************************************************/<|MERGE_RESOLUTION|>--- conflicted
+++ resolved
@@ -780,11 +780,7 @@
 
 bool
 GNEViewNet::showJunctionAsBubbles() const {
-<<<<<<< HEAD
-    return (mySuperModes.networkEditMode == GNE_NMODE_MOVE) && (myCreateEdgeOptions.menuCheckShowBubbleOverJunction->getCheck());
-=======
-    return (myEditMode == GNE_MODE_MOVE) && (myCreateEdgeOptions.showJunctionBubble->getCheck());
->>>>>>> 96176db7
+    return (mySuperModes.networkEditMode == GNE_NMODE_MOVE) && (myCreateEdgeOptions.showJunctionBubble->getCheck());
 }
 
 
@@ -902,15 +898,8 @@
         // fill objects under cursor
         myObjectsUnderCursor.updateObjectUnderCursor(getGUIGlObjectsUnderCursor(), myEditShapePoly);
         // decide what to do based on mode
-<<<<<<< HEAD
         switch (mySuperModes.networkEditMode) {
             case GNE_NMODE_CREATE_EDGE: {
-
-            /** this function will be implemented in the future class GNECreateEdgeFrame **/
-=======
-        switch (myEditMode) {
-            case GNE_MODE_CREATE_EDGE: {
->>>>>>> 96176db7
                 // make sure that Control key isn't pressed
                 if (!myKeyPressed.controlKeyPressed()) {
                     // process left click in create edge frame Frame
@@ -1363,19 +1352,11 @@
 GNEViewNet::abortOperation(bool clearSelection) {
     // steal focus from any text fields and place it over view net
     setFocus();
-<<<<<<< HEAD
-    if (myCreateEdgeOptions.createEdgeSource != nullptr) {
-        // remove current created edge source
-        myCreateEdgeOptions.createEdgeSource->unMarkAsCreateEdgeSource();
-        myCreateEdgeOptions.createEdgeSource = nullptr;
-    } else if (mySuperModes.networkEditMode == GNE_NMODE_SELECT) {
-=======
     // abort operation depending of current mode
-    if (myEditMode == GNE_MODE_CREATE_EDGE) {
+    if (mySuperModes.networkEditMode == GNE_NMODE_CREATE_EDGE) {
         // abort edge creation in create edge frame
         myViewParent->getCreateEdgeFrame()->abortEdgeCreation();
-    } else if (myEditMode == GNE_MODE_SELECT) {
->>>>>>> 96176db7
+    } else if (mySuperModes.networkEditMode == GNE_NMODE_SELECT) {
         mySelectingArea.selectingUsingRectangle = false;
         // check if current selection has to be cleaned
         if (clearSelection) {
@@ -2214,7 +2195,7 @@
         case MID_GNE_LANE_REMOVE_GREENVERGE:
             return removeRestrictedLane(SVC_IGNORING);
         default:
-            break;
+            return 1;
     }
 }
 
@@ -2859,33 +2840,18 @@
     // hide all frames
     myViewParent->hideAllFrames();
     // enable selected controls
-<<<<<<< HEAD
     switch (mySuperModes.networkEditMode) {
         case GNE_NMODE_CREATE_EDGE:
-            myCreateEdgeOptions.chainCreateEdge->show();
-            myCreateEdgeOptions.autoCreateOppositeEdge->show();
+            myCreateEdgeOptions.chainEdges->show();
+            myCreateEdgeOptions.autoOppositeEdge->show();
             myNetworkCheckableButtons.createEdgeButton->setChecked(true);
             myViewOptions.menuCheckShowGrid->show();
             break;
         case GNE_NMODE_MOVE:
-            myCreateEdgeOptions.menuCheckWarnAboutMerge->show();
-            myCreateEdgeOptions.menuCheckShowBubbleOverJunction->show();
-            myCreateEdgeOptions.menuCheckMoveElevation->show();
-            myNetworkCheckableButtons.moveButton->setChecked(true);
-=======
-    switch (myEditMode) {
-        case GNE_MODE_CREATE_EDGE:
-            myCreateEdgeOptions.chainEdges->show();
-            myCreateEdgeOptions.autoOppositeEdge->show();
-            myEditModeCreateEdge->setChecked(true);
-            myViewOptions.menuCheckShowGrid->show();
-            break;
-        case GNE_MODE_MOVE:
             myCreateEdgeOptions.warnAboutMerge->show();
             myCreateEdgeOptions.showJunctionBubble->show();
             myCreateEdgeOptions.moveElevation->show();
-            myEditModeMove->setChecked(true);
->>>>>>> 96176db7
+            myNetworkCheckableButtons.moveButton->setChecked(true);
             myViewOptions.menuCheckShowGrid->show();
             break;
         case GNE_NMODE_DELETE:
