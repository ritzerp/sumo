--- conflicted
+++ resolved
@@ -211,14 +211,9 @@
     MSRouteIterator i = start;
     std::map<const MSLane*, int> repeatLane; // count repeated occurrences of the same edge
     const double textSize = s.vehicleName.size / s.scale;
-<<<<<<< HEAD
-    const int indexDigits = (int)toString(r.size()).size();
+    const int indexDigits = (int)toString(r->size()).size();
     const bool s2 = s.secondaryShape;
-    for (; i != r.end(); ++i) {
-=======
-    const int indexDigits = (int)toString(r->size()).size();
     for (; i != r->end(); ++i) {
->>>>>>> 69fffa96
         const GUILane* lane = static_cast<GUILane*>((*i)->getLanes()[0]);
         GLHelper::drawBoxLines(lane->getShape(s2), lane->getShapeRotations(s2), lane->getShapeLengths(s2), exaggeration);
         if (s.showRouteIndex) {
